// Copyright 2018 Uber Technologies, Inc. All Rights Reserved.
//
// Licensed under the Apache License, Version 2.0 (the "License");
// you may not use this file except in compliance with the License.
// You may obtain a copy of the License at
//
//     http://www.apache.org/licenses/LICENSE-2.0
//
// Unless required by applicable law or agreed to in writing, software
// distributed under the License is distributed on an "AS IS" BASIS,
// WITHOUT WARRANTIES OR CONDITIONS OF ANY KIND, either express or implied.
// See the License for the specific language governing permissions and
// limitations under the License.
// =============================================================================

#include <chrono>
#include <memory>
#include <thread>
#include <torch/extension.h>
#include <torch/torch.h>

#include "../common/operations.h"
#include "adapter_v2.h"
#include "cuda_util.h"
#include "handle_manager.h"
#include "ready_event.h"

namespace horovod {
namespace torch {

static HandleManager handle_manager;

namespace {

std::string GetOpName(const std::string& prefix, const std::string& name,
                      int handle) {
  if (!name.empty()) {
    return prefix + "." + std::string(name);
  }
  return prefix + ".noname." + std::to_string(handle);
}

int GetDeviceID(const ::torch::Tensor& tensor) {
  if (tensor.device().is_cuda()) {
    return tensor.device().index();
  }
  return CPU_DEVICE_ID;
}

} // namespace

int DoAllreduce(::torch::Tensor tensor, ::torch::Tensor output, int average,
                const std::string& name) {
  ThrowIfError(common::CheckInitialized());

  auto handle = handle_manager.AllocateHandle();
  auto device = GetDeviceID(tensor);
  auto ready_event = RecordReadyEvent(device);
  auto hvd_tensor = std::make_shared<TorchTensor>(tensor);
  auto hvd_context = std::make_shared<TorchOpContext>(device, output);
  auto hvd_output = std::make_shared<TorchTensor>(output);

  auto enqueue_result = EnqueueTensorAllreduce(
      hvd_context, hvd_tensor, hvd_output, ready_event,
      GetOpName("allreduce", name, handle), device,
      [handle, average, output](const Status& status) mutable {
        // Will execute in the `device` context.
        if (average) {
          output.div_(horovod_size());
        }
        handle_manager.MarkDone(handle, status);
      });
  ThrowIfError(enqueue_result);

  return handle;
}

int DoAllreduceCudaOnCPU(::torch::Tensor tensor, ::torch::Tensor output, int average,
                         const std::string& name) {
  ThrowIfError(common::CheckInitialized());

  // Make async copy of input tensor to CPU tensor and record completion event.
  auto device = GetDeviceID(tensor);
  auto cpu_buffer =
      tensor.to(::torch::Device(::torch::kCPU), /*non_blocking=*/true);
  auto hvd_cpu_buffer = std::make_shared<TorchTensor>(cpu_buffer);
  auto ready_event = RecordReadyEvent(device);

  auto hvd_context =
      std::make_shared<TorchOpContext>(CPU_DEVICE_ID, cpu_buffer);

  auto handle = handle_manager.AllocateHandle();
  auto enqueue_result = EnqueueTensorAllreduce(
      hvd_context, hvd_cpu_buffer, hvd_cpu_buffer, ready_event,
      GetOpName("allreduce", name, handle), CPU_DEVICE_ID,
      [handle, average, cpu_buffer, output,
       device](const Status& status) mutable {
        // Since the operation was on CPU, need to perform copy with the GPU
        // device guard.
        with_device device_guard(device);
        output.copy_(cpu_buffer);
        if (average) {
          output.div_(horovod_size());
        }
        handle_manager.MarkDone(handle, status);
      });
  ThrowIfError(enqueue_result);

  return handle;
}

int DoAllgather(::torch::Tensor tensor, ::torch::Tensor output, const std::string& name) {
  ThrowIfError(common::CheckInitialized());

  auto device = GetDeviceID(tensor);
  auto ready_event = RecordReadyEvent(device);
  auto hvd_tensor = std::make_shared<TorchTensor>(tensor);
  auto hvd_context = std::make_shared<TorchOpContext>(device, output);

  auto handle = handle_manager.AllocateHandle();
  auto enqueue_result =
      EnqueueTensorAllgather(hvd_context, hvd_tensor, ready_event,
                             GetOpName("allgather", name, handle), device,
                             [handle](const Status& status) {
                               handle_manager.MarkDone(handle, status);
                             });
  ThrowIfError(enqueue_result);

  return handle;
}

int DoAllgatherCudaOnCPU(::torch::Tensor tensor, ::torch::Tensor output,
                         const std::string& name) {
  ThrowIfError(common::CheckInitialized());

  // Make async copy of input tensor to CPU tensor and record completion event.
  auto device = GetDeviceID(tensor);
  auto cpu_tensor =
      tensor.to(::torch::Device(::torch::kCPU), /*non_blocking=*/true);
  auto hvd_cpu_tensor = std::make_shared<TorchTensor>(cpu_tensor);
  auto ready_event = RecordReadyEvent(device);

<<<<<<< HEAD
  auto cpu_output =
      at::tensor(cpu_tensor.type()).to(at::Device(at::DeviceType::CPU));
=======
  auto cpu_output = ::torch::empty_like(cpu_tensor);
>>>>>>> 62d28690
  auto hvd_cpu_output = std::make_shared<TorchTensor>(cpu_output);
  auto hvd_context =
      std::make_shared<TorchOpContext>(CPU_DEVICE_ID, cpu_output);

  auto handle = handle_manager.AllocateHandle();
  auto enqueue_result = EnqueueTensorAllgather(
      hvd_context, hvd_cpu_tensor, ready_event,
      GetOpName("allgather", name, handle), CPU_DEVICE_ID,
      [handle, cpu_output, output, device](const Status& status) mutable {
        // Since the operation was on CPU, need to perform copy with the GPU
        // device guard.
        with_device device_guard(device);
        // output needs to be resized before copying in the CPU tensor.
        output.resize_(cpu_output.sizes());
        output.copy_(cpu_output);
        handle_manager.MarkDone(handle, status);
      });
  ThrowIfError(enqueue_result);

  return handle;
}

int DoBroadcast(::torch::Tensor tensor, ::torch::Tensor output, int root_rank,
                const std::string& name) {
  ThrowIfError(common::CheckInitialized());

  auto device = GetDeviceID(tensor);
  auto ready_event = RecordReadyEvent(device);
  auto hvd_tensor = std::make_shared<TorchTensor>(tensor);
  auto hvd_context = std::make_shared<TorchOpContext>(device, output);
  std::shared_ptr<Tensor> hvd_output = nullptr;
  if (horovod_rank() == root_rank) {
    if (tensor.data_ptr() != output.data_ptr()) {
      with_device device_guard(device);
      output.copy_(tensor);
    }
  } else {
    hvd_output = std::make_shared<TorchTensor>(output);
  }

  auto handle = handle_manager.AllocateHandle();
  auto enqueue_result =
      EnqueueTensorBroadcast(hvd_context, hvd_tensor, hvd_output, root_rank,
                             ready_event, GetOpName("broadcast", name, handle),
                             device, [handle](const Status& status) {
                               handle_manager.MarkDone(handle, status);
                             });
  ThrowIfError(enqueue_result);

  return handle;
}

int DoBroadcastCudaOnCPU(::torch::Tensor tensor, ::torch::Tensor output, int root_rank,
                         const std::string& name) {
  ThrowIfError(common::CheckInitialized());

  // Make async copy of input tensor to CPU tensor and record completion event.
  auto device = GetDeviceID(tensor);
  auto cpu_buffer =
      tensor.to(::torch::Device(::torch::kCPU), /*non_blocking=*/true);
  auto hvd_cpu_buffer = std::make_shared<TorchTensor>(cpu_buffer);
  auto ready_event = RecordReadyEvent(device);

  auto hvd_context =
      std::make_shared<TorchOpContext>(CPU_DEVICE_ID, cpu_buffer);

  auto handle = handle_manager.AllocateHandle();
  auto enqueue_result = EnqueueTensorBroadcast(
      hvd_context, hvd_cpu_buffer, hvd_cpu_buffer, root_rank, ready_event,
      GetOpName("broadcast", name, handle), CPU_DEVICE_ID,
      [handle, cpu_buffer, output, device](const Status& status) mutable {
        // Since the operation was on CPU, need to perform copy with the GPU
        // device guard.
        with_device device_guard(device);
        output.copy_(cpu_buffer);
        handle_manager.MarkDone(handle, status);
      });
  ThrowIfError(enqueue_result);

  return handle;
}

int PollHandle(int handle) { return handle_manager.PollHandle(handle) ? 1 : 0; }

void WaitAndClear(int handle) {
  while (!handle_manager.PollHandle(handle)) {
    std::this_thread::sleep_for(std::chrono::milliseconds(1));
  }
  auto status = handle_manager.ReleaseHandle(handle);
  ThrowIfError(*status);
}

PYBIND11_MODULE(mpi_lib_v2, m) {
  // allreduce
  m.def("horovod_torch_allreduce_async_torch_IntTensor", &DoAllreduce);
  m.def("horovod_torch_allreduce_async_torch_LongTensor", &DoAllreduce);
  m.def("horovod_torch_allreduce_async_torch_HalfTensor", &DoAllreduce);
  m.def("horovod_torch_allreduce_async_torch_FloatTensor", &DoAllreduce);
  m.def("horovod_torch_allreduce_async_torch_DoubleTensor", &DoAllreduce);
#if HOROVOD_GPU_ALLREDUCE
  m.def("horovod_torch_allreduce_async_torch_cuda_IntTensor", &DoAllreduce);
  m.def("horovod_torch_allreduce_async_torch_cuda_LongTensor", &DoAllreduce);
  m.def("horovod_torch_allreduce_async_torch_cuda_HalfTensor", &DoAllreduce);
  m.def("horovod_torch_allreduce_async_torch_cuda_FloatTensor", &DoAllreduce);
  m.def("horovod_torch_allreduce_async_torch_cuda_DoubleTensor", &DoAllreduce);
#else
  m.def("horovod_torch_allreduce_async_torch_cuda_IntTensor",
        &DoAllreduceCudaOnCPU);
  m.def("horovod_torch_allreduce_async_torch_cuda_LongTensor",
        &DoAllreduceCudaOnCPU);
  m.def("horovod_torch_allreduce_async_torch_cuda_HalfTensor",
        &DoAllreduceCudaOnCPU);
  m.def("horovod_torch_allreduce_async_torch_cuda_FloatTensor",
        &DoAllreduceCudaOnCPU);
  m.def("horovod_torch_allreduce_async_torch_cuda_DoubleTensor",
        &DoAllreduceCudaOnCPU);
#endif

  // allgather
  m.def("horovod_torch_allgather_async_torch_ByteTensor", &DoAllgather);
  m.def("horovod_torch_allgather_async_torch_CharTensor", &DoAllgather);
  m.def("horovod_torch_allgather_async_torch_ShortTensor", &DoAllgather);
  m.def("horovod_torch_allgather_async_torch_IntTensor", &DoAllgather);
  m.def("horovod_torch_allgather_async_torch_LongTensor", &DoAllgather);
  m.def("horovod_torch_allgather_async_torch_HalfTensor", &DoAllgather);
  m.def("horovod_torch_allgather_async_torch_FloatTensor", &DoAllgather);
  m.def("horovod_torch_allgather_async_torch_DoubleTensor", &DoAllgather);
#if HOROVOD_GPU_ALLGATHER
  m.def("horovod_torch_allgather_async_torch_cuda_ByteTensor", &DoAllgather);
  m.def("horovod_torch_allgather_async_torch_cuda_CharTensor", &DoAllgather);
  m.def("horovod_torch_allgather_async_torch_cuda_ShortTensor", &DoAllgather);
  m.def("horovod_torch_allgather_async_torch_cuda_IntTensor", &DoAllgather);
  m.def("horovod_torch_allgather_async_torch_cuda_LongTensor", &DoAllgather);
  m.def("horovod_torch_allgather_async_torch_cuda_HalfTensor", &DoAllgather);
  m.def("horovod_torch_allgather_async_torch_cuda_FloatTensor", &DoAllgather);
  m.def("horovod_torch_allgather_async_torch_cuda_DoubleTensor", &DoAllgather);
#else
  m.def("horovod_torch_allgather_async_torch_cuda_ByteTensor",
        &DoAllgatherCudaOnCPU);
  m.def("horovod_torch_allgather_async_torch_cuda_CharTensor",
        &DoAllgatherCudaOnCPU);
  m.def("horovod_torch_allgather_async_torch_cuda_ShortTensor",
        &DoAllgatherCudaOnCPU);
  m.def("horovod_torch_allgather_async_torch_cuda_IntTensor",
        &DoAllgatherCudaOnCPU);
  m.def("horovod_torch_allgather_async_torch_cuda_LongTensor",
        &DoAllgatherCudaOnCPU);
  m.def("horovod_torch_allgather_async_torch_cuda_HalfTensor",
        &DoAllgatherCudaOnCPU);
  m.def("horovod_torch_allgather_async_torch_cuda_FloatTensor",
        &DoAllgatherCudaOnCPU);
  m.def("horovod_torch_allgather_async_torch_cuda_DoubleTensor",
        &DoAllgatherCudaOnCPU);
#endif

  // broadcast
  m.def("horovod_torch_broadcast_async_torch_ByteTensor", &DoBroadcast);
  m.def("horovod_torch_broadcast_async_torch_CharTensor", &DoBroadcast);
  m.def("horovod_torch_broadcast_async_torch_ShortTensor", &DoBroadcast);
  m.def("horovod_torch_broadcast_async_torch_IntTensor", &DoBroadcast);
  m.def("horovod_torch_broadcast_async_torch_LongTensor", &DoBroadcast);
  m.def("horovod_torch_broadcast_async_torch_HalfTensor", &DoBroadcast);
  m.def("horovod_torch_broadcast_async_torch_FloatTensor", &DoBroadcast);
  m.def("horovod_torch_broadcast_async_torch_DoubleTensor", &DoBroadcast);
#if HOROVOD_GPU_BROADCAST
  m.def("horovod_torch_broadcast_async_torch_cuda_ByteTensor", &DoBroadcast);
  m.def("horovod_torch_broadcast_async_torch_cuda_CharTensor", &DoBroadcast);
  m.def("horovod_torch_broadcast_async_torch_cuda_ShortTensor", &DoBroadcast);
  m.def("horovod_torch_broadcast_async_torch_cuda_IntTensor", &DoBroadcast);
  m.def("horovod_torch_broadcast_async_torch_cuda_LongTensor", &DoBroadcast);
  m.def("horovod_torch_broadcast_async_torch_cuda_HalfTensor", &DoBroadcast);
  m.def("horovod_torch_broadcast_async_torch_cuda_FloatTensor", &DoBroadcast);
  m.def("horovod_torch_broadcast_async_torch_cuda_DoubleTensor", &DoBroadcast);
#else
  m.def("horovod_torch_broadcast_async_torch_cuda_ByteTensor",
        &DoBroadcastCudaOnCPU);
  m.def("horovod_torch_broadcast_async_torch_cuda_CharTensor",
        &DoBroadcastCudaOnCPU);
  m.def("horovod_torch_broadcast_async_torch_cuda_ShortTensor",
        &DoBroadcastCudaOnCPU);
  m.def("horovod_torch_broadcast_async_torch_cuda_IntTensor",
        &DoBroadcastCudaOnCPU);
  m.def("horovod_torch_broadcast_async_torch_cuda_LongTensor",
        &DoBroadcastCudaOnCPU);
  m.def("horovod_torch_broadcast_async_torch_cuda_HalfTensor",
        &DoBroadcastCudaOnCPU);
  m.def("horovod_torch_broadcast_async_torch_cuda_FloatTensor",
        &DoBroadcastCudaOnCPU);
  m.def("horovod_torch_broadcast_async_torch_cuda_DoubleTensor",
        &DoBroadcastCudaOnCPU);
#endif

  // basics
  m.def("horovod_torch_poll", &PollHandle);
  m.def("horovod_torch_wait_and_clear", &WaitAndClear);
}

} // namespace torch
} // namespace horovod<|MERGE_RESOLUTION|>--- conflicted
+++ resolved
@@ -140,12 +140,7 @@
   auto hvd_cpu_tensor = std::make_shared<TorchTensor>(cpu_tensor);
   auto ready_event = RecordReadyEvent(device);
 
-<<<<<<< HEAD
-  auto cpu_output =
-      at::tensor(cpu_tensor.type()).to(at::Device(at::DeviceType::CPU));
-=======
   auto cpu_output = ::torch::empty_like(cpu_tensor);
->>>>>>> 62d28690
   auto hvd_cpu_output = std::make_shared<TorchTensor>(cpu_output);
   auto hvd_context =
       std::make_shared<TorchOpContext>(CPU_DEVICE_ID, cpu_output);
