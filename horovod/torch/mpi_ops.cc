// Copyright 2018 Uber Technologies, Inc. All Rights Reserved.
//
// Licensed under the Apache License, Version 2.0 (the "License");
// you may not use this file except in compliance with the License.
// You may obtain a copy of the License at
//
//     http://www.apache.org/licenses/LICENSE-2.0
//
// Unless required by applicable law or agreed to in writing, software
// distributed under the License is distributed on an "AS IS" BASIS,
// WITHOUT WARRANTIES OR CONDITIONS OF ANY KIND, either express or implied.
// See the License for the specific language governing permissions and
// limitations under the License.
// =============================================================================

#include <chrono>
#include <memory>
#include <thread>

#include "../common/operations.h"
#include "adapter.h"
#include "cuda_util.h"
#include "handle_manager.h"
#include "mpi_ops.h"
#include "ready_event.h"
#include "tensor_util.h"

namespace horovod {
namespace torch {

static HandleManager handle_manager;

namespace {

std::string GetOpName(const std::string& prefix, char* name, int handle) {
  if (name != nullptr) {
    return prefix + "." + std::string(name);
  }
  return prefix + ".noname." + std::to_string(handle);
}

} // namespace

<<<<<<< HEAD
template <class T> int DoAllreduce(T* tensor, T* output, char* name) {
  ThrowIfError(common::CheckInitialized());

  auto handle = handle_manager.AllocateHandle();
  auto device = TensorUtil::GetDevice(tensor);
  auto ready_event = RecordReadyEvent(device);
  auto hvd_tensor = std::make_shared<TorchTensor<T>>(tensor);
  auto hvd_context = std::make_shared<TorchOpContext<T>>(device, output);
  auto hvd_output = std::make_shared<TorchTensor<T>>(output);

  auto enqueue_result =
      EnqueueTensorAllreduce(hvd_context, hvd_tensor, hvd_output, nullptr,
                             GetOpName("allreduce", name, handle), device,
                             [handle](const Status& status) {
                               handle_manager.MarkDone(handle, status);
                             });
=======
template <MPIDataType DT, DeviceType Dev, class T>
int DoAllreduce(T* tensor, T* output, int average, char* name) {
  ThrowIfError(common::CheckInitialized());

  auto handle = handle_manager.AllocateHandle();
  auto device = TensorUtil::GetDevice<DT, Dev>(tensor);
  auto ready_event = RecordReadyEvent(device);
  auto hvd_tensor = std::make_shared<TorchTensor<DT, Dev, T>>(tensor);
  auto hvd_context =
      std::make_shared<TorchOpContext<DT, Dev, T>>(device, output);
  auto hvd_output = std::make_shared<TorchTensor<DT, Dev, T>>(output);

  auto enqueue_result = EnqueueTensorAllreduce(
      hvd_context, hvd_tensor, hvd_output, ready_event,
      GetOpName("allreduce", name, handle), device,
      [handle, average, output](const Status& status) {
        if (average) {
          TensorUtil::DivideTensorInPlace<DT, Dev, T>(output, horovod_size());
        }
        handle_manager.MarkDone(handle, status);
      });
>>>>>>> f848375a
  ThrowIfError(enqueue_result);

  return handle;
}

#if HAVE_CUDA
<<<<<<< HEAD
template <class TC, class T>
int DoAllreduceCudaOnCPU(TC* tensor, TC* output, char* name) {
=======
template <MPIDataType DT, class TC, class T>
int DoAllreduceCudaOnCPU(TC* tensor, TC* output, int average, char* name) {
>>>>>>> f848375a
  ThrowIfError(common::CheckInitialized());

  // Make async copy of input tensor to CPU tensor and record completion event.
  auto device = TensorUtil::GetDevice<DT, DeviceType::GPU>(tensor);
  auto hvd_cpu_buffer =
<<<<<<< HEAD
      std::make_shared<TorchTemporaryBuffer<T>>(CPU_DEVICE_ID);
  TensorUtil::AsyncCopyCudaToCPU(tensor, hvd_cpu_buffer->tensor());
=======
      std::make_shared<TorchTemporaryBuffer<DT, DeviceType::CPU, T>>(
          CPU_DEVICE_ID);
  TensorUtil::AsyncCopyCudaToCPU<DT>(tensor, hvd_cpu_buffer->tensor());
>>>>>>> f848375a
  auto ready_event = RecordReadyEvent(device);

  auto hvd_context = std::make_shared<TorchOpContext<DT, DeviceType::CPU, T>>(
      CPU_DEVICE_ID, hvd_cpu_buffer->tensor());

  auto handle = handle_manager.AllocateHandle();
  auto enqueue_result = EnqueueTensorAllreduce(
      hvd_context, hvd_cpu_buffer, hvd_cpu_buffer, ready_event,
      GetOpName("allreduce", name, handle), CPU_DEVICE_ID,
<<<<<<< HEAD
      [handle, hvd_cpu_buffer, output](const Status& status) {
        TensorUtil::CopyCPUToCuda(hvd_cpu_buffer->tensor(), output);
=======
      [handle, average, hvd_cpu_buffer, output](const Status& status) {
        TensorUtil::CopyCPUToCuda<DT>(hvd_cpu_buffer->tensor(), output);
        if (average) {
          TensorUtil::DivideTensorInPlace<DT, DeviceType::GPU>(output,
                                                               horovod_size());
        }
>>>>>>> f848375a
        handle_manager.MarkDone(handle, status);
      });
  ThrowIfError(enqueue_result);

  return handle;
}
#endif

template <MPIDataType DT, DeviceType Dev, class T>
int DoAllgather(T* tensor, T* output, char* name) {
  ThrowIfError(common::CheckInitialized());

<<<<<<< HEAD
  auto device = TensorUtil::GetDevice(tensor);
  auto ready_event = RecordReadyEvent(device);
  auto hvd_tensor = std::make_shared<TorchTensor<T>>(tensor);
  auto hvd_context = std::make_shared<TorchOpContext<T>>(device, output);
=======
  auto device = TensorUtil::GetDevice<DT, Dev>(tensor);
  auto ready_event = RecordReadyEvent(device);
  auto hvd_tensor = std::make_shared<TorchTensor<DT, Dev, T>>(tensor);
  auto hvd_context =
      std::make_shared<TorchOpContext<DT, Dev, T>>(device, output);
>>>>>>> f848375a

  auto handle = handle_manager.AllocateHandle();
  auto enqueue_result =
      EnqueueTensorAllgather(hvd_context, hvd_tensor, ready_event,
                             GetOpName("allgather", name, handle), device,
                             [handle](const Status& status) {
                               handle_manager.MarkDone(handle, status);
                             });
  ThrowIfError(enqueue_result);

  return handle;
}

#if HAVE_CUDA
template <MPIDataType DT, class TC, class T>
int DoAllgatherCudaOnCPU(TC* tensor, TC* output, char* name) {
  ThrowIfError(common::CheckInitialized());

  // Make async copy of input tensor to CPU tensor and record completion event.
  auto device = TensorUtil::GetDevice<DT, DeviceType::GPU>(tensor);
  auto hvd_cpu_tensor =
<<<<<<< HEAD
      std::make_shared<TorchTemporaryBuffer<T>>(CPU_DEVICE_ID);
  TensorUtil::AsyncCopyCudaToCPU(tensor, hvd_cpu_tensor->tensor());
=======
      std::make_shared<TorchTemporaryBuffer<DT, DeviceType::CPU, T>>(
          CPU_DEVICE_ID);
  TensorUtil::AsyncCopyCudaToCPU<DT>(tensor, hvd_cpu_tensor->tensor());
>>>>>>> f848375a
  auto ready_event = RecordReadyEvent(device);

  auto hvd_cpu_output =
      std::make_shared<TorchTemporaryBuffer<DT, DeviceType::CPU, T>>(
          CPU_DEVICE_ID);
  auto hvd_context = std::make_shared<TorchOpContext<DT, DeviceType::CPU, T>>(
      CPU_DEVICE_ID, hvd_cpu_output->tensor());

  auto handle = handle_manager.AllocateHandle();
  auto enqueue_result = EnqueueTensorAllgather(
      hvd_context, hvd_cpu_tensor, ready_event,
      GetOpName("allgather", name, handle), CPU_DEVICE_ID,
      [handle, hvd_cpu_output, output](const Status& status) {
        TensorUtil::CopyCPUToCuda<DT>(hvd_cpu_output->tensor(), output);
        handle_manager.MarkDone(handle, status);
      });
  ThrowIfError(enqueue_result);

  return handle;
}
#endif

template <MPIDataType DT, DeviceType Dev, class T>
int DoBroadcast(T* tensor, T* output, int root_rank, char* name) {
  ThrowIfError(common::CheckInitialized());

<<<<<<< HEAD
  auto device = TensorUtil::GetDevice(tensor);
  auto ready_event = RecordReadyEvent(device);
  auto hvd_tensor = std::make_shared<TorchTensor<T>>(tensor);
  auto hvd_context = std::make_shared<TorchOpContext<T>>(device, output);
=======
  auto device = TensorUtil::GetDevice<DT, Dev>(tensor);
  auto ready_event = RecordReadyEvent(device);
  auto hvd_tensor = std::make_shared<TorchTensor<DT, Dev, T>>(tensor);
  auto hvd_context =
      std::make_shared<TorchOpContext<DT, Dev, T>>(device, output);
>>>>>>> f848375a
  std::shared_ptr<Tensor> hvd_output = nullptr;
  if (horovod_rank() == root_rank) {
    if (tensor != output) {
      TensorUtil::Copy<DT, Dev>(output, tensor);
    }
  } else {
    hvd_output = std::make_shared<TorchTensor<DT, Dev, T>>(output);
  }

  auto handle = handle_manager.AllocateHandle();
  auto enqueue_result =
      EnqueueTensorBroadcast(hvd_context, hvd_tensor, hvd_output, root_rank,
                             ready_event, GetOpName("broadcast", name, handle),
                             device, [handle](const Status& status) {
                               handle_manager.MarkDone(handle, status);
                             });
  ThrowIfError(enqueue_result);

  return handle;
}

#if HAVE_CUDA
template <MPIDataType DT, class TC, class T>
int DoBroadcastCudaOnCPU(TC* tensor, TC* output, int root_rank, char* name) {
  ThrowIfError(common::CheckInitialized());

  // Make async copy of input tensor to CPU tensor and record completion event.
  auto device = TensorUtil::GetDevice<DT, DeviceType::GPU>(tensor);
  auto hvd_cpu_buffer =
<<<<<<< HEAD
      std::make_shared<TorchTemporaryBuffer<T>>(CPU_DEVICE_ID);
  TensorUtil::AsyncCopyCudaToCPU(tensor, hvd_cpu_buffer->tensor());
=======
      std::make_shared<TorchTemporaryBuffer<DT, DeviceType::CPU, T>>(
          CPU_DEVICE_ID);
  TensorUtil::AsyncCopyCudaToCPU<DT>(tensor, hvd_cpu_buffer->tensor());
>>>>>>> f848375a
  auto ready_event = RecordReadyEvent(device);

  auto hvd_context = std::make_shared<TorchOpContext<DT, DeviceType::CPU, T>>(
      CPU_DEVICE_ID, hvd_cpu_buffer->tensor());

  auto handle = handle_manager.AllocateHandle();
  auto enqueue_result = EnqueueTensorBroadcast(
      hvd_context, hvd_cpu_buffer, hvd_cpu_buffer, root_rank, ready_event,
      GetOpName("broadcast", name, handle), CPU_DEVICE_ID,
      [handle, hvd_cpu_buffer, output](const Status& status) {
        TensorUtil::CopyCPUToCuda<DT>(hvd_cpu_buffer->tensor(), output);
        handle_manager.MarkDone(handle, status);
      });
  ThrowIfError(enqueue_result);

  return handle;
}
#endif

#define ALLREDUCE(torch_Tensor, HorovodType, DeviceType, THTensor)             \
  extern "C" int horovod_torch_allreduce_async_##torch_Tensor(                 \
<<<<<<< HEAD
      THTensor* tensor, THTensor* output, char* name) {                        \
    return DoAllreduce(tensor, output, name);                                  \
=======
      THTensor* tensor, THTensor* output, int average, char* name) {           \
    return DoAllreduce<HorovodType, DeviceType>(tensor, output, average,       \
                                                name);                         \
>>>>>>> f848375a
  }

ALLREDUCE(torch_IntTensor, MPIDataType::HOROVOD_INT32, DeviceType::CPU,
          THIntTensor)
ALLREDUCE(torch_LongTensor, MPIDataType::HOROVOD_INT64, DeviceType::CPU,
          THLongTensor)
ALLREDUCE(torch_FloatTensor, MPIDataType::HOROVOD_FLOAT32, DeviceType::CPU,
          THFloatTensor)
ALLREDUCE(torch_DoubleTensor, MPIDataType::HOROVOD_FLOAT64, DeviceType::CPU,
          THDoubleTensor)

#if HOROVOD_GPU_ALLREDUCE
ALLREDUCE(torch_cuda_IntTensor, MPIDataType::HOROVOD_INT32, DeviceType::GPU,
          THCudaIntTensor)
ALLREDUCE(torch_cuda_LongTensor, MPIDataType::HOROVOD_INT64, DeviceType::GPU,
          THCudaLongTensor)
ALLREDUCE(torch_cuda_FloatTensor, MPIDataType::HOROVOD_FLOAT32, DeviceType::GPU,
          THCudaTensor)
ALLREDUCE(torch_cuda_DoubleTensor, MPIDataType::HOROVOD_FLOAT64,
          DeviceType::GPU, THCudaDoubleTensor)
#endif

#define ALLREDUCE_CUDA_ON_CPU(torch_Tensor, HorovodType, THCTensor, THTensor)  \
  extern "C" int horovod_torch_allreduce_async_##torch_Tensor(                 \
<<<<<<< HEAD
      THCTensor* tensor, THCTensor* output, char* name) {                      \
    return DoAllreduceCudaOnCPU<THCTensor, THTensor>(tensor, output, name);    \
=======
      THCTensor* tensor, THCTensor* output, int average, char* name) {         \
    return DoAllreduceCudaOnCPU<HorovodType, THCTensor, THTensor>(             \
        tensor, output, average, name);                                        \
>>>>>>> f848375a
  }

#if !HOROVOD_GPU_ALLREDUCE && HAVE_CUDA
ALLREDUCE_CUDA_ON_CPU(torch_cuda_IntTensor, MPIDataType::HOROVOD_INT32,
                      THCudaIntTensor, THIntTensor)
ALLREDUCE_CUDA_ON_CPU(torch_cuda_LongTensor, MPIDataType::HOROVOD_INT64,
                      THCudaLongTensor, THLongTensor)
ALLREDUCE_CUDA_ON_CPU(torch_cuda_FloatTensor, MPIDataType::HOROVOD_FLOAT32,
                      THCudaTensor, THFloatTensor)
ALLREDUCE_CUDA_ON_CPU(torch_cuda_DoubleTensor, MPIDataType::HOROVOD_FLOAT64,
                      THCudaDoubleTensor, THDoubleTensor)
#endif

#define ALLGATHER(torch_Tensor, HorovodType, DeviceType, THTensor)             \
  extern "C" int horovod_torch_allgather_async_##torch_Tensor(                 \
      THTensor* tensor, THTensor* output, char* name) {                        \
    return DoAllgather<HorovodType, DeviceType>(tensor, output, name);         \
  }

ALLGATHER(torch_ByteTensor, MPIDataType::HOROVOD_UINT8, DeviceType::CPU,
          THByteTensor)
ALLGATHER(torch_CharTensor, MPIDataType::HOROVOD_INT8, DeviceType::CPU,
          THCharTensor)
ALLGATHER(torch_ShortTensor, MPIDataType::HOROVOD_INT16, DeviceType::CPU,
          THShortTensor)
ALLGATHER(torch_IntTensor, MPIDataType::HOROVOD_INT32, DeviceType::CPU,
          THIntTensor)
ALLGATHER(torch_LongTensor, MPIDataType::HOROVOD_INT64, DeviceType::CPU,
          THLongTensor)
ALLGATHER(torch_FloatTensor, MPIDataType::HOROVOD_FLOAT32, DeviceType::CPU,
          THFloatTensor)
ALLGATHER(torch_DoubleTensor, MPIDataType::HOROVOD_FLOAT64, DeviceType::CPU,
          THDoubleTensor)

#if HOROVOD_GPU_ALLGATHER
ALLGATHER(torch_cuda_ByteTensor, MPIDataType::HOROVOD_UINT8, DeviceType::GPU,
          THCudaByteTensor)
ALLGATHER(torch_cuda_CharTensor, MPIDataType::HOROVOD_INT8, DeviceType::GPU,
          THCudaCharTensor)
ALLGATHER(torch_cuda_ShortTensor, MPIDataType::HOROVOD_INT16, DeviceType::GPU,
          THCudaShortTensor)
ALLGATHER(torch_cuda_IntTensor, MPIDataType::HOROVOD_INT32, DeviceType::GPU,
          THCudaIntTensor)
ALLGATHER(torch_cuda_LongTensor, MPIDataType::HOROVOD_INT64, DeviceType::GPU,
          THCudaLongTensor)
ALLGATHER(torch_cuda_FloatTensor, MPIDataType::HOROVOD_FLOAT32, DeviceType::GPU,
          THCudaTensor)
ALLGATHER(torch_cuda_DoubleTensor, MPIDataType::HOROVOD_FLOAT64,
          DeviceType::GPU, THCudaDoubleTensor)
#endif

#define ALLGATHER_CUDA_ON_CPU(torch_Tensor, HorovodType, THCTensor, THTensor)  \
  extern "C" int horovod_torch_allgather_async_##torch_Tensor(                 \
      THCTensor* tensor, THCTensor* output, char* name) {                      \
    return DoAllgatherCudaOnCPU<HorovodType, THCTensor, THTensor>(             \
        tensor, output, name);                                                 \
  }

#if !HOROVOD_GPU_ALLGATHER && HAVE_CUDA
ALLGATHER_CUDA_ON_CPU(torch_cuda_ByteTensor, MPIDataType::HOROVOD_UINT8,
                      THCudaByteTensor, THByteTensor)
ALLGATHER_CUDA_ON_CPU(torch_cuda_CharTensor, MPIDataType::HOROVOD_INT8,
                      THCudaCharTensor, THCharTensor)
ALLGATHER_CUDA_ON_CPU(torch_cuda_ShortTensor, MPIDataType::HOROVOD_INT16,
                      THCudaShortTensor, THShortTensor)
ALLGATHER_CUDA_ON_CPU(torch_cuda_IntTensor, MPIDataType::HOROVOD_INT32,
                      THCudaIntTensor, THIntTensor)
ALLGATHER_CUDA_ON_CPU(torch_cuda_LongTensor, MPIDataType::HOROVOD_INT64,
                      THCudaLongTensor, THLongTensor)
ALLGATHER_CUDA_ON_CPU(torch_cuda_FloatTensor, MPIDataType::HOROVOD_FLOAT32,
                      THCudaTensor, THFloatTensor)
ALLGATHER_CUDA_ON_CPU(torch_cuda_DoubleTensor, MPIDataType::HOROVOD_FLOAT64,
                      THCudaDoubleTensor, THDoubleTensor)
#endif

#define BROADCAST(torch_Tensor, HorovodType, DeviceType, THTensor)             \
  extern "C" int horovod_torch_broadcast_async_##torch_Tensor(                 \
      THTensor* tensor, THTensor* output, int root_rank, char* name) {         \
    return DoBroadcast<HorovodType, DeviceType>(tensor, output, root_rank,     \
                                                name);                         \
  }

BROADCAST(torch_ByteTensor, MPIDataType::HOROVOD_UINT8, DeviceType::CPU,
          THByteTensor)
BROADCAST(torch_CharTensor, MPIDataType::HOROVOD_INT8, DeviceType::CPU,
          THCharTensor)
BROADCAST(torch_ShortTensor, MPIDataType::HOROVOD_INT16, DeviceType::CPU,
          THShortTensor)
BROADCAST(torch_IntTensor, MPIDataType::HOROVOD_INT32, DeviceType::CPU,
          THIntTensor)
BROADCAST(torch_LongTensor, MPIDataType::HOROVOD_INT64, DeviceType::CPU,
          THLongTensor)
BROADCAST(torch_FloatTensor, MPIDataType::HOROVOD_FLOAT32, DeviceType::CPU,
          THFloatTensor)
BROADCAST(torch_DoubleTensor, MPIDataType::HOROVOD_FLOAT64, DeviceType::CPU,
          THDoubleTensor)

#if HOROVOD_GPU_BROADCAST
BROADCAST(torch_cuda_ByteTensor, MPIDataType::HOROVOD_UINT8, DeviceType::GPU,
          THCudaByteTensor)
BROADCAST(torch_cuda_CharTensor, MPIDataType::HOROVOD_INT8, DeviceType::GPU,
          THCudaCharTensor)
BROADCAST(torch_cuda_ShortTensor, MPIDataType::HOROVOD_INT16, DeviceType::GPU,
          THCudaShortTensor)
BROADCAST(torch_cuda_IntTensor, MPIDataType::HOROVOD_INT32, DeviceType::GPU,
          THCudaIntTensor)
BROADCAST(torch_cuda_LongTensor, MPIDataType::HOROVOD_INT64, DeviceType::GPU,
          THCudaLongTensor)
BROADCAST(torch_cuda_FloatTensor, MPIDataType::HOROVOD_FLOAT32, DeviceType::GPU,
          THCudaTensor)
BROADCAST(torch_cuda_DoubleTensor, MPIDataType::HOROVOD_FLOAT64,
          DeviceType::GPU, THCudaDoubleTensor)
#endif

#define BROADCAST_CUDA_ON_CPU(torch_Tensor, HorovodType, THCTensor, THTensor)  \
  extern "C" int horovod_torch_broadcast_async_##torch_Tensor(                 \
      THCTensor* tensor, THCTensor* output, int root_rank, char* name) {       \
    return DoBroadcastCudaOnCPU<HorovodType, THCTensor, THTensor>(             \
        tensor, output, root_rank, name);                                      \
  }

#if !HOROVOD_GPU_BROADCAST && HAVE_CUDA
BROADCAST_CUDA_ON_CPU(torch_cuda_ByteTensor, MPIDataType::HOROVOD_UINT8,
                      THCudaByteTensor, THByteTensor)
BROADCAST_CUDA_ON_CPU(torch_cuda_CharTensor, MPIDataType::HOROVOD_INT8,
                      THCudaCharTensor, THCharTensor)
BROADCAST_CUDA_ON_CPU(torch_cuda_ShortTensor, MPIDataType::HOROVOD_INT16,
                      THCudaShortTensor, THShortTensor)
BROADCAST_CUDA_ON_CPU(torch_cuda_IntTensor, MPIDataType::HOROVOD_INT32,
                      THCudaIntTensor, THIntTensor)
BROADCAST_CUDA_ON_CPU(torch_cuda_LongTensor, MPIDataType::HOROVOD_INT64,
                      THCudaLongTensor, THLongTensor)
BROADCAST_CUDA_ON_CPU(torch_cuda_FloatTensor, MPIDataType::HOROVOD_FLOAT32,
                      THCudaTensor, THFloatTensor)
BROADCAST_CUDA_ON_CPU(torch_cuda_DoubleTensor, MPIDataType::HOROVOD_FLOAT64,
                      THCudaDoubleTensor, THDoubleTensor)
#endif

extern "C" int horovod_torch_poll(int handle) {
  return handle_manager.PollHandle(handle) ? 1 : 0;
}

extern "C" void horovod_torch_wait_and_clear(int handle) {
  while (!handle_manager.PollHandle(handle)) {
    std::this_thread::sleep_for(std::chrono::milliseconds(1));
  }
  auto status = handle_manager.ReleaseHandle(handle);
  ThrowIfError(*status);
}

} // namespace torch
} // namespace horovod<|MERGE_RESOLUTION|>--- conflicted
+++ resolved
@@ -41,24 +41,6 @@
 
 } // namespace
 
-<<<<<<< HEAD
-template <class T> int DoAllreduce(T* tensor, T* output, char* name) {
-  ThrowIfError(common::CheckInitialized());
-
-  auto handle = handle_manager.AllocateHandle();
-  auto device = TensorUtil::GetDevice(tensor);
-  auto ready_event = RecordReadyEvent(device);
-  auto hvd_tensor = std::make_shared<TorchTensor<T>>(tensor);
-  auto hvd_context = std::make_shared<TorchOpContext<T>>(device, output);
-  auto hvd_output = std::make_shared<TorchTensor<T>>(output);
-
-  auto enqueue_result =
-      EnqueueTensorAllreduce(hvd_context, hvd_tensor, hvd_output, nullptr,
-                             GetOpName("allreduce", name, handle), device,
-                             [handle](const Status& status) {
-                               handle_manager.MarkDone(handle, status);
-                             });
-=======
 template <MPIDataType DT, DeviceType Dev, class T>
 int DoAllreduce(T* tensor, T* output, int average, char* name) {
   ThrowIfError(common::CheckInitialized());
@@ -80,33 +62,22 @@
         }
         handle_manager.MarkDone(handle, status);
       });
->>>>>>> f848375a
   ThrowIfError(enqueue_result);
 
   return handle;
 }
 
 #if HAVE_CUDA
-<<<<<<< HEAD
-template <class TC, class T>
-int DoAllreduceCudaOnCPU(TC* tensor, TC* output, char* name) {
-=======
 template <MPIDataType DT, class TC, class T>
 int DoAllreduceCudaOnCPU(TC* tensor, TC* output, int average, char* name) {
->>>>>>> f848375a
   ThrowIfError(common::CheckInitialized());
 
   // Make async copy of input tensor to CPU tensor and record completion event.
   auto device = TensorUtil::GetDevice<DT, DeviceType::GPU>(tensor);
   auto hvd_cpu_buffer =
-<<<<<<< HEAD
-      std::make_shared<TorchTemporaryBuffer<T>>(CPU_DEVICE_ID);
-  TensorUtil::AsyncCopyCudaToCPU(tensor, hvd_cpu_buffer->tensor());
-=======
       std::make_shared<TorchTemporaryBuffer<DT, DeviceType::CPU, T>>(
           CPU_DEVICE_ID);
   TensorUtil::AsyncCopyCudaToCPU<DT>(tensor, hvd_cpu_buffer->tensor());
->>>>>>> f848375a
   auto ready_event = RecordReadyEvent(device);
 
   auto hvd_context = std::make_shared<TorchOpContext<DT, DeviceType::CPU, T>>(
@@ -116,17 +87,12 @@
   auto enqueue_result = EnqueueTensorAllreduce(
       hvd_context, hvd_cpu_buffer, hvd_cpu_buffer, ready_event,
       GetOpName("allreduce", name, handle), CPU_DEVICE_ID,
-<<<<<<< HEAD
-      [handle, hvd_cpu_buffer, output](const Status& status) {
-        TensorUtil::CopyCPUToCuda(hvd_cpu_buffer->tensor(), output);
-=======
       [handle, average, hvd_cpu_buffer, output](const Status& status) {
         TensorUtil::CopyCPUToCuda<DT>(hvd_cpu_buffer->tensor(), output);
         if (average) {
           TensorUtil::DivideTensorInPlace<DT, DeviceType::GPU>(output,
                                                                horovod_size());
         }
->>>>>>> f848375a
         handle_manager.MarkDone(handle, status);
       });
   ThrowIfError(enqueue_result);
@@ -139,18 +105,11 @@
 int DoAllgather(T* tensor, T* output, char* name) {
   ThrowIfError(common::CheckInitialized());
 
-<<<<<<< HEAD
-  auto device = TensorUtil::GetDevice(tensor);
-  auto ready_event = RecordReadyEvent(device);
-  auto hvd_tensor = std::make_shared<TorchTensor<T>>(tensor);
-  auto hvd_context = std::make_shared<TorchOpContext<T>>(device, output);
-=======
   auto device = TensorUtil::GetDevice<DT, Dev>(tensor);
   auto ready_event = RecordReadyEvent(device);
   auto hvd_tensor = std::make_shared<TorchTensor<DT, Dev, T>>(tensor);
   auto hvd_context =
       std::make_shared<TorchOpContext<DT, Dev, T>>(device, output);
->>>>>>> f848375a
 
   auto handle = handle_manager.AllocateHandle();
   auto enqueue_result =
@@ -172,14 +131,9 @@
   // Make async copy of input tensor to CPU tensor and record completion event.
   auto device = TensorUtil::GetDevice<DT, DeviceType::GPU>(tensor);
   auto hvd_cpu_tensor =
-<<<<<<< HEAD
-      std::make_shared<TorchTemporaryBuffer<T>>(CPU_DEVICE_ID);
-  TensorUtil::AsyncCopyCudaToCPU(tensor, hvd_cpu_tensor->tensor());
-=======
       std::make_shared<TorchTemporaryBuffer<DT, DeviceType::CPU, T>>(
           CPU_DEVICE_ID);
   TensorUtil::AsyncCopyCudaToCPU<DT>(tensor, hvd_cpu_tensor->tensor());
->>>>>>> f848375a
   auto ready_event = RecordReadyEvent(device);
 
   auto hvd_cpu_output =
@@ -206,18 +160,11 @@
 int DoBroadcast(T* tensor, T* output, int root_rank, char* name) {
   ThrowIfError(common::CheckInitialized());
 
-<<<<<<< HEAD
-  auto device = TensorUtil::GetDevice(tensor);
-  auto ready_event = RecordReadyEvent(device);
-  auto hvd_tensor = std::make_shared<TorchTensor<T>>(tensor);
-  auto hvd_context = std::make_shared<TorchOpContext<T>>(device, output);
-=======
   auto device = TensorUtil::GetDevice<DT, Dev>(tensor);
   auto ready_event = RecordReadyEvent(device);
   auto hvd_tensor = std::make_shared<TorchTensor<DT, Dev, T>>(tensor);
   auto hvd_context =
       std::make_shared<TorchOpContext<DT, Dev, T>>(device, output);
->>>>>>> f848375a
   std::shared_ptr<Tensor> hvd_output = nullptr;
   if (horovod_rank() == root_rank) {
     if (tensor != output) {
@@ -247,14 +194,9 @@
   // Make async copy of input tensor to CPU tensor and record completion event.
   auto device = TensorUtil::GetDevice<DT, DeviceType::GPU>(tensor);
   auto hvd_cpu_buffer =
-<<<<<<< HEAD
-      std::make_shared<TorchTemporaryBuffer<T>>(CPU_DEVICE_ID);
-  TensorUtil::AsyncCopyCudaToCPU(tensor, hvd_cpu_buffer->tensor());
-=======
       std::make_shared<TorchTemporaryBuffer<DT, DeviceType::CPU, T>>(
           CPU_DEVICE_ID);
   TensorUtil::AsyncCopyCudaToCPU<DT>(tensor, hvd_cpu_buffer->tensor());
->>>>>>> f848375a
   auto ready_event = RecordReadyEvent(device);
 
   auto hvd_context = std::make_shared<TorchOpContext<DT, DeviceType::CPU, T>>(
@@ -276,14 +218,9 @@
 
 #define ALLREDUCE(torch_Tensor, HorovodType, DeviceType, THTensor)             \
   extern "C" int horovod_torch_allreduce_async_##torch_Tensor(                 \
-<<<<<<< HEAD
-      THTensor* tensor, THTensor* output, char* name) {                        \
-    return DoAllreduce(tensor, output, name);                                  \
-=======
       THTensor* tensor, THTensor* output, int average, char* name) {           \
     return DoAllreduce<HorovodType, DeviceType>(tensor, output, average,       \
                                                 name);                         \
->>>>>>> f848375a
   }
 
 ALLREDUCE(torch_IntTensor, MPIDataType::HOROVOD_INT32, DeviceType::CPU,
@@ -308,14 +245,9 @@
 
 #define ALLREDUCE_CUDA_ON_CPU(torch_Tensor, HorovodType, THCTensor, THTensor)  \
   extern "C" int horovod_torch_allreduce_async_##torch_Tensor(                 \
-<<<<<<< HEAD
-      THCTensor* tensor, THCTensor* output, char* name) {                      \
-    return DoAllreduceCudaOnCPU<THCTensor, THTensor>(tensor, output, name);    \
-=======
       THCTensor* tensor, THCTensor* output, int average, char* name) {         \
     return DoAllreduceCudaOnCPU<HorovodType, THCTensor, THTensor>(             \
         tensor, output, average, name);                                        \
->>>>>>> f848375a
   }
 
 #if !HOROVOD_GPU_ALLREDUCE && HAVE_CUDA
