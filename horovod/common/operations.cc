--- conflicted
+++ resolved
@@ -263,19 +263,11 @@
 
 #define OP_ERROR(entries, error_message)                                       \
   {                                                                            \
-<<<<<<< HEAD
-      for (auto& e : (entries)) {                                              \
-        timeline.End(e.tensor_name, nullptr);                                  \
-        e.callback(Status::UnknownError(error_message));                       \
-      }                                                                        \
-      return;                                                                  \
-=======
     for (auto& e : (entries)) {                                                \
       timeline.End(e.tensor_name, nullptr);                                    \
       e.callback(Status::UnknownError(error_message));                         \
     }                                                                          \
     return;                                                                    \
->>>>>>> f848375a
   }
 
 // Store the MPIRequest for a name, and return whether the total count of
@@ -878,12 +870,8 @@
     }
 #endif
 
-<<<<<<< HEAD
-#if HOROVOD_GPU_ALLREDUCE=='N' || HOROVOD_GPU_ALLREDUCE=='D'// 'N' stands for NCCL
-=======
 // 'N' stands for NCCL and 'D' for DDL
 #if HOROVOD_GPU_ALLREDUCE == 'N' || HOROVOD_GPU_ALLREDUCE == 'D'
->>>>>>> f848375a
     if (on_gpu) {
       auto stream = horovod_global.streams[first_entry.device];
       auto event_queue = std::queue<std::pair<std::string, cudaEvent_t>>();
@@ -898,11 +886,7 @@
         nccl_device_map = response.devices();
       }
 
-<<<<<<< HEAD
-#if HOROVOD_GPU_ALLREDUCE=='N'
-=======
 #if HOROVOD_GPU_ALLREDUCE == 'N'
->>>>>>> f848375a
       // Ensure NCCL communicator is in the map before executing reduction.
       ncclComm_t& nccl_comm = horovod_global.nccl_comms[nccl_device_map];
       if (nccl_comm == nullptr) {
@@ -946,23 +930,15 @@
         // Initialize DDL
         auto ddl_options = std::getenv("DDL_OPTIONS");
         if (ddl_options == nullptr) {
-<<<<<<< HEAD
-          OP_ERROR(entries, "DDL_OPTIONS env variable needs to be set to use DDL.")
-=======
           OP_ERROR(entries,
                    "DDL_OPTIONS env variable needs to be set to use DDL.")
->>>>>>> f848375a
         }
         DDL_CHECK(entries, "ddl_init", ddl_init(ddl_options))
         horovod_global.ddl_initialized = true;
         horovod_global.ddl_local_device_id = first_entry.device;
       } else if (horovod_global.ddl_local_device_id != first_entry.device) {
-<<<<<<< HEAD
-        OP_ERROR(entries, "DDL does not support more than one GPU device per process.")
-=======
         OP_ERROR(entries,
                  "DDL does not support more than one GPU device per process.")
->>>>>>> f848375a
       }
 #endif
 
@@ -997,10 +973,7 @@
         }
 
         buffer_len = (size_t)offset;
-<<<<<<< HEAD
-=======
-
->>>>>>> f848375a
+
         if (timeline.Initialized() || horovod_global.ddl_initialized) {
           RECORD_EVENT(entries, event_queue, MEMCPY_IN_FUSION_BUFFER, stream)
         }
@@ -1018,30 +991,19 @@
         buffer_data = (void*)first_entry.output->data();
         num_elements = first_entry.tensor->shape().num_elements();
         buffer_len = (size_t)first_entry.output->size();
-<<<<<<< HEAD
-=======
-
->>>>>>> f848375a
+
         if (horovod_global.ddl_initialized) {
           // Copy input buffer content to output buffer
           // because DDL only supports in-place allreduce
           CUDA_CHECK(entries, "cudaMemcpyAsync",
-<<<<<<< HEAD
-                     cudaMemcpyAsync(buffer_data, fused_input_data,
-                                     buffer_len,
-=======
                      cudaMemcpyAsync(buffer_data, fused_input_data, buffer_len,
->>>>>>> f848375a
                                      cudaMemcpyDeviceToDevice, stream))
           RECORD_EVENT(entries, event_queue, MEMCPY_IN_FUSION_BUFFER, stream)
         }
       }
 
       void* host_buffer = nullptr;
-<<<<<<< HEAD
-=======
-
->>>>>>> f848375a
+
 #if HOROVOD_GPU_ALLREDUCE == 'D'
       // Synchronize.
       WAIT_FOR_EVENTS(entries, timeline, event_queue)
@@ -1052,13 +1014,7 @@
         OP_ERROR(entries, ex.what())
       }
       DDL_CHECK(entries, "ddl_allreduce",
-<<<<<<< HEAD
-                ddl_allreduce(buffer_data,
-                              (size_t)num_elements,
-                              ddl_data_type,
-=======
                 ddl_allreduce(buffer_data, (size_t)num_elements, ddl_data_type,
->>>>>>> f848375a
                               DDL_OP_SUM))
 #else
       if (horovod_global.hierarchical_allreduce) {
@@ -1222,12 +1178,6 @@
         }
       }
 #endif
-<<<<<<< HEAD
-      if (timeline.Initialized()) {
-        RECORD_EVENT(entries, event_queue, NCCL_ALLREDUCE, stream)
-      }
-=======
->>>>>>> f848375a
 
       if (entries.size() > 1) {
         // Copy memory out of the fusion buffer.
@@ -1656,10 +1606,7 @@
   state.initialization_done = true;
 
   // Iterate until shutdown.
-  int count = 0;
-  while (RunLoopOnce(state, is_coordinator)) {
-    count++;
-  };
+  while (RunLoopOnce(state, is_coordinator)) {};
 
   // TODO: init.cu:645 WARN Cuda failure 'driver shutting down'
   //#if HAVE_NCCL
@@ -1689,21 +1636,6 @@
   for (auto& cb : callbacks) {
     cb(SHUT_DOWN_ERROR);
   }
-<<<<<<< HEAD
-
-  MPI_Comm_free(&state.mpi_comm);
-  MPI_Comm_free(&state.local_comm);
-  MPI_Comm_free(&state.cross_comm);
-  MPI_Type_free(&state.mpi_float16_t);
-
-#if HAVE_DDL
-  // ddl_finalize calls MPI_Finalize
-  ddl_finalize();
-#else
-  MPI_Finalize();
-#endif
-=======
->>>>>>> f848375a
 }
 
 // The coordinator currently follows a master-worker paradigm. Rank zero acts
