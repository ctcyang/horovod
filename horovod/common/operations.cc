// Copyright 2016 The TensorFlow Authors. All Rights Reserved.
// Modifications copyright (C) 2018 Uber Technologies, Inc.
//
// Licensed under the Apache License, Version 2.0 (the "License");
// you may not use this file except in compliance with the License.
// You may obtain a copy of the License at
//
//     http://www.apache.org/licenses/LICENSE-2.0
//
// Unless required by applicable law or agreed to in writing, software
// distributed under the License is distributed on an "AS IS" BASIS,
// WITHOUT WARRANTIES OR CONDITIONS OF ANY KIND, either express or implied.
// See the License for the specific language governing permissions and
// limitations under the License.
// =============================================================================

#include <atomic>
#include <cassert>
#include <cstring>
#include <queue>
#include <sstream>
#include <thread>
#include <unordered_map>
#include <unordered_set>
#include <mxnet/base.h>

#if HAVE_CUDA
#include <cuda_runtime.h>
#endif

#if HAVE_NCCL
#include <nccl.h>
#endif

#if HAVE_DDL
#include <ddl.hpp>
#endif

#define OMPI_SKIP_MPICXX
#include "hashes.h"
#include "mpi.h"
#include "mpi_message.h"
#include "operations.h"
#include "timeline.h"

/*
 * Allreduce, Allgather and Broadcast Ops.
 *
 * This module implements MPI ops for allgather, allreduce and broadcast, which
 * do optimized gathers, reductions and broadcasts and can take advantage of
 * hardware-optimized communication libraries through the MPI implementation.
 *
 * The primary logic of the allreduce, allgather and broadcast are in MPI and
 * NCCL implementations. The background thread which facilitates MPI operations
 * is run in BackgroundThreadLoop(). The provided ops are:
 *      – HorovodAllreduce:
 *          Perform an allreduce on a Tensor, returning the sum
 *          across all MPI processes in the global communicator.
 *      – HorovodAllgather:
 *          Perform an allgather on a Tensor, returning the concatenation of
 *          the tensor on the first dimension across all MPI processes in the
 *          global communicator.
 *      - HorovodBroadcast:
 *          Perform a broadcast on a Tensor, broadcasting Tensor
 *          value from root rank to all other ranks.
 *
 * Additionally, this library provides C APIs to initialize Horovod and query
 * rank, local rank and world size.  These are used in Python directly through
 * ctypes.
 */

namespace horovod {
namespace common {

namespace {

// Table storing Tensors to be reduced, keyed by unique name.
// This table contains everything necessary to do the reduction.
struct TensorTableEntry {
  // Name of the tensor.
  std::string tensor_name;
  // Operation context.
  std::shared_ptr<OpContext> context;
  // Input tensor.
  std::shared_ptr<Tensor> tensor;
  // Pre-allocated output tensor.
  std::shared_ptr<Tensor> output;
  // Root rank for broadcast operation.
  int root_rank = 0;
  // Event indicating that data is ready.
  std::shared_ptr<ReadyEvent> ready_event;
  // GPU to do reduction on, or CPU_DEVICE_ID in case of CPU.
  int device = CPU_DEVICE_ID;
  // A callback to call with the status.
  StatusCallback callback;
};
using TensorTable = std::unordered_map<std::string, TensorTableEntry>;

// Table for storing Tensor metadata on rank zero. This is used for error
// checking, stall checking and size calculations, as well as determining
// when a reduction is ready to be done (when all nodes are ready to do it).
using MessageTable = std::unordered_map<
    std::string,
    std::tuple<std::vector<MPIRequest>, std::chrono::steady_clock::time_point>>;

// The global state required for the MPI ops.
//
// MPI is a library that stores a lot of global per-program state and often
// requires running on a single thread. As a result, we have to have a single
// background thread responsible for all MPI operations, and communicate with
// that background thread through global state.
struct HorovodGlobalState {
  // An atomic boolean which is set to true when background thread is started.
  // This ensures that only one background thread is spawned.
  std::atomic_flag initialize_flag = ATOMIC_FLAG_INIT;

  // A mutex that needs to be used whenever MPI operations are done.
  std::mutex mutex;

  // Tensors waiting to be allreduced or allgathered.
  TensorTable tensor_table;

  // Queue of MPI requests waiting to be sent to the coordinator node.
  std::queue<MPIRequest> message_queue;

  // Background thread running MPI communication.
  std::thread background_thread;

  // Whether the background thread should shutdown.
  bool shut_down = false;

  // Whether Horovod should finalize MPI (only if it has initialized it).
  bool should_finalize = false;

  // Only exists on the coordinator node (rank zero). Maintains a count of
  // how many nodes are ready to allreduce every tensor (keyed by tensor
  // name) and time point when tensor started allreduce op.
  std::unique_ptr<MessageTable> message_table;

  // Time point when coordinator last checked for stalled tensors.
  std::chrono::steady_clock::time_point last_stall_check;

  // Flag indicating whether to perform stall tensor check.
  bool perform_stall_check = true;

  // Timeline writer.
  Timeline timeline;

  // Threshold for Tensor Fusion.  All tensors that occupy memory beyond this
  // threshold will be fused.
  int64_t tensor_fusion_threshold = 64 * 1024 * 1024;

  // Background thread cycle time in milliseconds.  Fractional numbers are
  // permitted.
  double cycle_time_ms = 5;

  // Time point when last cycle started.
  std::chrono::steady_clock::time_point last_cycle_start;

  // Memory buffers for Tensor Fusion.  They are keyed off device ID and
  // framework, and all are allocated tensor_fusion_threshold bytes if
  // initialized.
  std::unordered_map<std::tuple<int, Framework>,
                     std::shared_ptr<PersistentBuffer>>
      tensor_fusion_buffers;

  // Whether MPI_Init has been completed on the background thread.
  bool initialization_done = false;

  // The MPI rank, local rank, size, local size, flag indicating whether MPI
  // multi-threading is supported, ranks from which the MPI communicator will
  // be made and the communicator itself.
  int rank = 0;
  int local_rank = 0;
  int cross_rank = 0;
  int size = 1;
  int local_size = 1;
  int cross_size = 1;
  bool mpi_threads_supported = false;
  bool is_homogeneous = false;
  std::vector<int> ranks;

  // COMM_WORLD ranks of processes running on this node.
  std::vector<int> local_comm_ranks;

  // MPI custom data type for float16.
  MPI_Datatype mpi_float16_t;

  // Private MPI communicator for Horovod to ensure no collisions with other
  // threads using MPI.
  MPI_Comm mpi_comm;

  // Node-local communicator.
  MPI_Comm local_comm;

  // Cross-node communicator for hierarchical allreduce.
  MPI_Comm cross_comm;

  // Do hierarchical allreduce with MPI + NCCL.
  bool hierarchical_allreduce = false;

// The CUDA stream used for data transfers and within-allreduce operations.
// A naive implementation would use the TensorFlow StreamExecutor CUDA
// stream. However, the allreduce and allgather require doing memory copies
// and kernel executions (for accumulation of values on the GPU). However,
// the subsequent operations must wait for those operations to complete,
// otherwise MPI (which uses its own stream internally) will begin the data
// transfers before the CUDA calls are complete. In order to wait for those
// CUDA operations, if we were using the TensorFlow stream, we would have to
// synchronize that stream; however, other TensorFlow threads may be
// submitting more work to that stream, so synchronizing on it can cause the
// allreduce to be delayed, waiting for compute totally unrelated to it in
// other parts of the graph. Overlaying memory transfers and compute during
// backpropagation is crucial for good performance, so we cannot use the
// TensorFlow stream, and must use our own stream.
#if HAVE_CUDA
  std::unordered_map<int, cudaStream_t> streams;
#endif
#if HAVE_NCCL
  std::unordered_map<std::vector<int32_t>, ncclComm_t> nccl_comms;
#endif

  // Will be set to true after initialization when ddl is used
  bool ddl_initialized = false;
  int32_t ddl_local_device_id = 0;

// We reuse CUDA events as it appears that their creation carries non-zero cost.
// Event management code is only used in NCCL path.
#if HAVE_NCCL || HAVE_DDL
  std::unordered_map<int, std::queue<cudaEvent_t>> cuda_events;
  std::mutex cuda_events_mutex;
#endif

  ~HorovodGlobalState() {
    // Make sure that the destructor of the background thread is safe to
    // call. If a thread is still joinable (not detached or complete) its
    // destructor cannot be called.
    if (background_thread.joinable()) {
      shut_down = true;
      background_thread.join();
    }
  }
};

// All the Horovod state that must be stored globally per-process.
HorovodGlobalState horovod_global;

// For clarify in argument lists.
#define RANK_ZERO 0

// Stall-check warning time
#define STALL_WARNING_TIME std::chrono::seconds(60)

const Status NOT_INITIALIZED_ERROR = Status::PreconditionError(
    "Horovod has not been initialized; use hvd.init().");

const Status SHUT_DOWN_ERROR = Status::Aborted(
    "Horovod has been shut down. This was caused by an exception on one of the "
    "ranks or an attempt to allreduce, allgather or broadcast a tensor after "
    "one of the ranks finished execution. If the shutdown was caused by an "
    "exception, you should see the exception in the log before the first "
    "shutdown message.");

#define OP_ERROR(entries, error_message)                                       \
  {                                                                            \
    for (auto& e : (entries)) {                                                \
      timeline.End(e.tensor_name, nullptr);                                    \
      e.callback(Status::UnknownError(error_message));                         \
    }                                                                          \
    return;                                                                    \
  }

// Store the MPIRequest for a name, and return whether the total count of
// MPIRequests for that tensor is now equal to the MPI size (and thus we are
// ready to reduce the tensor).
bool IncrementTensorCount(std::unique_ptr<MessageTable>& message_table,
                          MPIRequest msg, int mpi_size) {
  auto& name = msg.tensor_name();
  auto& timeline = horovod_global.timeline;
  auto table_iter = message_table->find(name);
  if (table_iter == message_table->end()) {
    std::vector<MPIRequest> messages = {msg};
    auto now = std::chrono::steady_clock::now();
    message_table->emplace(name, std::make_tuple(std::move(messages), now));
    table_iter = message_table->find(name);
    timeline.NegotiateStart(name, msg.request_type());
  } else {
    std::vector<MPIRequest>& messages = std::get<0>(table_iter->second);
    messages.push_back(msg);
  }

  timeline.NegotiateRankReady(name, msg.request_rank());

  std::vector<MPIRequest>& messages = std::get<0>(table_iter->second);
  int count = (int)messages.size();
  bool ready_to_reduce = count == mpi_size;
  if (ready_to_reduce) {
    timeline.NegotiateEnd(name);
  }
  return ready_to_reduce;
}

// Once a tensor is ready to be reduced, the coordinator sends an MPIResponse
// instructing all ranks to start the reduction to all ranks. The MPIResponse
// also contains error messages in case the submitted MPIRequests were not
// valid (for example, contained mismatched shapes or types).
//
// Constructing the MPIResponse, thus, requires a whole lot of error checking.
MPIResponse ConstructMPIResponse(std::unique_ptr<MessageTable>& message_table,
                                 std::string name) {
  bool error = false;
  auto it = message_table->find(name);
  assert(it != message_table->end());

  std::vector<MPIRequest>& requests = std::get<0>(it->second);
  assert(requests.size() > 0);

  std::ostringstream error_message_stream;

  // Check that all data types of tensors being reduced, gathered or broadcasted
  // are identical.
  auto data_type = requests[0].tensor_type();
  for (unsigned int i = 1; i < requests.size(); i++) {
    auto request_type = requests[i].tensor_type();
    if (data_type != request_type) {
      error = true;
      error_message_stream << "Mismatched data types: One rank had type "
                           << MPIDataType_Name(data_type)
                           << ", but another rank had type "
                           << MPIDataType_Name(request_type) << ".";
      break;
    }
  }

  // Check that all requested operations are the same
  auto message_type = requests[0].request_type();
  for (unsigned int i = 1; i < requests.size(); i++) {
    if (error) {
      break;
    }

    auto request_type = requests[i].request_type();
    if (message_type != request_type) {
      error = true;
      error_message_stream << "Mismatched MPI operations: One rank did an "
                           << MPIRequest::RequestType_Name(message_type)
                           << ", but another rank did an "
                           << MPIRequest::RequestType_Name(request_type) << ".";
      break;
    }
  }

  // If we are doing an allreduce or broadcast, check that all tensor shapes are
  // identical.
  if (message_type == MPIRequest::ALLREDUCE ||
      message_type == MPIRequest::BROADCAST) {
    TensorShape tensor_shape;
    for (auto dim : requests[0].tensor_shape()) {
      tensor_shape.AddDim(dim);
    }
    for (unsigned int i = 1; i < requests.size(); i++) {
      if (error) {
        break;
      }

      TensorShape request_shape;
      for (auto dim : requests[i].tensor_shape()) {
        request_shape.AddDim(dim);
      }
      if (tensor_shape != request_shape) {
        error = true;
        error_message_stream
            << "Mismatched " << MPIRequest::RequestType_Name(message_type)
            << " tensor shapes: One rank sent a tensor of shape "
            << tensor_shape.DebugString()
            << ", but another rank sent a tensor of shape "
            << request_shape.DebugString() << ".";
        break;
      }
    }
  }

  // If we are doing an allgather, make sure all but the first dimension are
  // the same. The first dimension may be different and the output tensor is
  // the sum of the first dimension. Collect the sizes by rank.
  std::vector<int64_t> tensor_sizes(requests.size());
  if (message_type == MPIRequest::ALLGATHER) {
    TensorShape tensor_shape;
    for (auto dim : requests[0].tensor_shape()) {
      tensor_shape.AddDim(dim);
    }

    if (tensor_shape.dims() == 0) {
      error = true;
      error_message_stream << "Rank zero tried to "
                           << MPIRequest::RequestType_Name(message_type)
                           << " a rank-zero tensor.";
    } else {
      tensor_sizes[requests[0].request_rank()] = tensor_shape.dim_size(0);
    }

    for (unsigned int i = 1; i < requests.size(); i++) {
      if (error) {
        break;
      }

      TensorShape request_shape;
      for (auto dim : requests[i].tensor_shape()) {
        request_shape.AddDim(dim);
      }
      if (tensor_shape.dims() != request_shape.dims()) {
        error = true;
        error_message_stream
            << "Mismatched " << MPIRequest::RequestType_Name(message_type)
            << " tensor shapes: One rank sent a tensor of rank "
            << tensor_shape.dims()
            << ", but another rank sent a tensor of rank "
            << request_shape.dims() << ".";
        break;
      }

      bool dim_mismatch = false;
      for (int dim = 1; dim < tensor_shape.dims(); dim++) {
        if (tensor_shape.dim_size(dim) != request_shape.dim_size(dim)) {
          error = true;
          error_message_stream
              << "Mismatched " << MPIRequest::RequestType_Name(message_type)
              << " tensor shapes: One rank sent a tensor with dimension " << dim
              << " equal to " << tensor_shape.dim_size(dim)
              << ", but another rank sent a tensor with dimension " << dim
              << " equal to " << request_shape.dim_size(dim) << ".";
          dim_mismatch = true;
          break;
        }
      }
      if (dim_mismatch) {
        break;
      }

      tensor_sizes[requests[i].request_rank()] = request_shape.dim_size(0);
    }
  }

  // If we are doing a broadcast, check that all root ranks are identical.
  if (message_type == MPIRequest::BROADCAST) {
    int first_root_rank = requests[0].root_rank();
    for (unsigned int i = 1; i < requests.size(); i++) {
      if (error) {
        break;
      }

      int this_root_rank = requests[i].root_rank();
      if (first_root_rank != this_root_rank) {
        error = true;
        error_message_stream
            << "Mismatched " << MPIRequest::RequestType_Name(message_type)
            << " root ranks: One rank specified root rank " << first_root_rank
            << ", but another rank specified root rank " << this_root_rank
            << ".";
        break;
      }
    }
  }

  bool first_device_is_cpu = requests[0].device() == CPU_DEVICE_ID;
  for (unsigned int i = 1; i < requests.size(); i++) {
    if (error) {
      break;
    }

    bool this_device_is_cpu = requests[i].device() == CPU_DEVICE_ID;
    if (first_device_is_cpu != this_device_is_cpu) {
      error = true;
      error_message_stream
          << "Mismatched " << MPIRequest::RequestType_Name(message_type)
          << " CPU/GPU device selection: One rank specified device "
          << (first_device_is_cpu ? "CPU" : "GPU")
          << ", but another rank specified device "
          << (this_device_is_cpu ? "CPU" : "GPU") << ".";
      break;
    }
  }
  std::vector<int32_t> devices(requests.size());
  for (auto& request : requests) {
    devices[request.request_rank()] = request.device();
  }

  MPIResponse response;
  response.add_tensor_names(name);
  if (error) {
    std::string error_message = error_message_stream.str();
    response.set_response_type(MPIResponse::ERROR);
    response.set_error_message(error_message);
  } else if (message_type == MPIRequest::ALLGATHER) {
    response.set_response_type(MPIResponse::ALLGATHER);
    for (auto dim : tensor_sizes) {
      response.add_tensor_sizes(dim);
    }
  } else if (message_type == MPIRequest::ALLREDUCE) {
    response.set_response_type(MPIResponse::ALLREDUCE);
  } else if (message_type == MPIRequest::BROADCAST) {
    response.set_response_type(MPIResponse::BROADCAST);
  }
  response.set_devices(devices);

  // Clear all queued up requests for this name. They are now taken care of
  // by the constructed MPI response.
  message_table->erase(it);

  return response;
}

MPI_Datatype GetMPIDataType(const std::shared_ptr<Tensor> tensor) {
  switch (tensor->dtype()) {
  case HOROVOD_UINT8:
    return MPI_UINT8_T;
  case HOROVOD_INT8:
    return MPI_INT8_T;
  case HOROVOD_UINT16:
    return MPI_UINT16_T;
  case HOROVOD_INT16:
    return MPI_INT16_T;
  case HOROVOD_INT32:
    return MPI_INT32_T;
  case HOROVOD_INT64:
    return MPI_INT64_T;
  case HOROVOD_FLOAT16:
    return horovod_global.mpi_float16_t;
  case HOROVOD_FLOAT32:
    return MPI_FLOAT;
  case HOROVOD_FLOAT64:
    return MPI_DOUBLE;
  case HOROVOD_BOOL:
    return MPI_C_BOOL;
  default:
    throw std::logic_error("Type " + MPIDataType_Name(tensor->dtype()) +
                           " is not supported in MPI mode.");
  }
}

#if HAVE_NCCL
ncclDataType_t GetNCCLDataType(const std::shared_ptr<Tensor> tensor) {
  switch (tensor->dtype()) {
  case HOROVOD_INT32:
    return ncclInt32;
  case HOROVOD_INT64:
    return ncclInt64;
  case HOROVOD_FLOAT16:
    return ncclFloat16;
  case HOROVOD_FLOAT32:
    return ncclFloat32;
  case HOROVOD_FLOAT64:
    return ncclFloat64;
  default:
    throw std::logic_error("Type " + MPIDataType_Name(tensor->dtype()) +
                           " is not supported in NCCL mode.");
  }
}
#endif

#if HAVE_DDL
DDL_Type GetDDLDataType(const std::shared_ptr<Tensor> tensor) {
  switch (tensor->dtype()) {
  case HOROVOD_FLOAT32:
    return DDL_TYPE_FLOAT;
  default:
    throw std::logic_error("Type " + MPIDataType_Name(tensor->dtype()) +
                           " is not supported in DDL mode.");
  }
}
#endif

#define MPI_CHECK(entries, op_name, op)                                        \
  {                                                                            \
    auto mpi_result = (op);                                                    \
    if (mpi_result != MPI_SUCCESS) {                                           \
      for (auto& e : (entries)) {                                              \
        timeline.End(e.tensor_name, nullptr);                                  \
        e.callback(Status::UnknownError(                                       \
            std::string(op_name) + " failed, see MPI output for details."));   \
      }                                                                        \
      return;                                                                  \
    }                                                                          \
  }

#define CUDA_CHECK(entries, op_name, op)                                       \
  {                                                                            \
    auto cuda_result = (op);                                                   \
    if (cuda_result != cudaSuccess) {                                          \
      for (auto& e : (entries)) {                                              \
        timeline.End(e.tensor_name, nullptr);                                  \
        e.callback(Status::UnknownError(std::string(op_name) + " failed: " +   \
                                        cudaGetErrorString(cuda_result)));     \
      }                                                                        \
      return;                                                                  \
    }                                                                          \
  }

#define NCCL_CHECK(entries, op_name, op)                                       \
  {                                                                            \
    auto nccl_result = (op);                                                   \
    if (nccl_result != ncclSuccess) {                                          \
      for (auto& e : (entries)) {                                              \
        timeline.End(e.tensor_name, nullptr);                                  \
        e.callback(Status::UnknownError(std::string(op_name) + " failed: " +   \
                                        ncclGetErrorString(nccl_result)));     \
      }                                                                        \
      return;                                                                  \
    }                                                                          \
  }

#define DDL_CHECK(entries, op_name, op)                                        \
  {                                                                            \
    auto ddl_result = (op);                                                    \
    if (ddl_result != DDL_SUCCESS) {                                           \
      for (auto& e : (entries)) {                                              \
        timeline.End(e.tensor_name, nullptr);                                  \
        e.callback(Status::UnknownError(std::string(op_name) + " failed."));   \
      }                                                                        \
      return;                                                                  \
    }                                                                          \
  }

// This event management code is only used in NCCL.
#if HAVE_NCCL || HAVE_DDL
cudaError_t GetCudaEvent(cudaEvent_t* event) {
  int device;
  auto status = cudaGetDevice(&device);
  if (status != cudaSuccess) {
    return status;
  }

  auto& mutex = horovod_global.cuda_events_mutex;
  {
    std::lock_guard<std::mutex> guard(mutex);
    auto& queue = horovod_global.cuda_events[device];
    if (!queue.empty()) {
      *event = queue.front();
      queue.pop();
      return cudaSuccess;
    }
  }

  return cudaEventCreateWithFlags(event, cudaEventBlockingSync |
                                             cudaEventDisableTiming);
}

cudaError_t ReleaseCudaEvent(cudaEvent_t event) {
  int device;
  auto status = cudaGetDevice(&device);
  if (status != cudaSuccess) {
    return status;
  }

  auto& mutex = horovod_global.cuda_events_mutex;
  {
    std::lock_guard<std::mutex> guard(mutex);
    auto& queue = horovod_global.cuda_events[device];
    queue.push(event);
  }

  return cudaSuccess;
}

#define RECORD_EVENT(entries, event_queue, name, stream)                       \
  {                                                                            \
    cudaEvent_t event;                                                         \
    CUDA_CHECK(entries, "GetCudaEvent", GetCudaEvent(&event))                  \
    CUDA_CHECK(entries, "cudaEventRecord", cudaEventRecord(event, stream))     \
    (event_queue).emplace(name, event);                                        \
  }

#define WAIT_FOR_EVENTS(entries, timeline, event_queue)                        \
  {                                                                            \
    while (!(event_queue).empty()) {                                           \
      std::string name;                                                        \
      cudaEvent_t event;                                                       \
      std::tie(name, event) = (event_queue).front();                           \
      (event_queue).pop();                                                     \
      if (name != "") {                                                        \
        ACTIVITY_START_ALL(entries, timeline, name)                            \
      }                                                                        \
      CUDA_CHECK(entries, "cudaEventSynchronize", cudaEventSynchronize(event)) \
      if (name != "") {                                                        \
        ACTIVITY_END_ALL(entries, timeline)                                    \
      }                                                                        \
      CUDA_CHECK(entries, "ReleaseCudaEvent", ReleaseCudaEvent(event))         \
    }                                                                          \
  }
#endif

#define ACTIVITY_START_ALL(entries, timeline, activity)                        \
  {                                                                            \
    for (auto& e : (entries)) {                                                \
      (timeline).ActivityStart(e.tensor_name, activity);                       \
    }                                                                          \
  }

#define ACTIVITY_END_ALL(entries, timeline)                                    \
  {                                                                            \
    for (auto& e : (entries)) {                                                \
      (timeline).ActivityEnd(e.tensor_name);                                   \
    }                                                                          \
  }

// Process an MPIResponse by doing a reduction, a gather, a broadcast, or
// raising an error.
void PerformOperation(TensorTable& tensor_table, MPIResponse response) {
  std::vector<TensorTableEntry> entries;
  {
    // Lock on the tensor table.
    std::lock_guard<std::mutex> guard(horovod_global.mutex);

    for (auto& name : response.tensor_names()) {
      // We should never fail at finding this key in the tensor table.
      auto iter = tensor_table.find(name);
      assert(iter != tensor_table.end());

      assert(response.response_type() == MPIResponse::ALLREDUCE ||
             response.response_type() == MPIResponse::ALLGATHER ||
             response.response_type() == MPIResponse::BROADCAST ||
             response.response_type() == MPIResponse::ERROR);

      entries.push_back(iter->second);

      // Clear the tensor table of this tensor and its callbacks; the rest of
      // this function takes care of it.
      tensor_table.erase(iter);
    }
  }

  auto& timeline = horovod_global.timeline;
  for (auto& e : entries) {
    timeline.Start(e.tensor_name, response.response_type());
  }

  if (entries.size() > 1) {
    auto first_entry = entries[0];
    // Note: it is OK for different entries to come from different frameworks
    // since buffer allocated here is guaranteed to survive at least till the
    // end of this operation.
    auto& buffer = horovod_global.tensor_fusion_buffers[std::make_tuple(
        first_entry.device, first_entry.context->framework())];
    if (buffer == nullptr) {
      ACTIVITY_START_ALL(entries, timeline, INIT_FUSION_BUFFER)

      // Lazily allocate persistent buffer for Tensor Fusion and keep it
      // forever per device.
      Status status = first_entry.context->AllocatePersistent(
          horovod_global.tensor_fusion_threshold, &buffer);
      if (!status.ok()) {
        for (auto& e : entries) {
          timeline.End(e.tensor_name, nullptr);
          e.callback(status);
        }
        return;
      }

      ACTIVITY_END_ALL(entries, timeline)
    }
  }

  // On GPU data readiness is signalled by ready_event.
  std::vector<TensorTableEntry> waiting_tensors;
  for (auto& e : entries) {
    if (e.ready_event != nullptr) {
      timeline.ActivityStart(e.tensor_name, WAIT_FOR_DATA);
      waiting_tensors.push_back(e);
    }
  }
  while (!waiting_tensors.empty()) {
    for (auto it = waiting_tensors.begin(); it != waiting_tensors.end();) {
      if (it->ready_event->Ready()) {
        timeline.ActivityEnd(it->tensor_name);
        timeline.ActivityStart(it->tensor_name, WAIT_FOR_OTHER_TENSOR_DATA);
        it = waiting_tensors.erase(it);
      } else {
        ++it;
      }
    }
    std::this_thread::sleep_for(std::chrono::nanoseconds(100));
  }
  for (auto& e : entries) {
    if (e.ready_event != nullptr) {
      timeline.ActivityEnd(e.tensor_name);
    }
  }

  Status status;
  if (response.response_type() == MPIResponse::ALLGATHER) {
    assert(entries.size() == 1);
    auto e = entries[0];

    // Copy tensor sizes from the MPI response into a vector of int64_t
    // and compute total size.  This is size of first dimension.
    std::vector<int64_t> tensor_sizes;
    int64_t total_dimension_size = 0;
    for (auto sz : response.tensor_sizes()) {
      tensor_sizes.push_back(sz);
      total_dimension_size += sz;
    }

    // Every tensor participating in Allgather operation may have different
    // first dimension size, but the rest of dimensions are same for all
    // tensors.  Here we get shape of tensor sliced by first dimension.
    TensorShape single_slice_shape;
    for (int i = 1; i < e.tensor->shape().dims(); ++i) {
      single_slice_shape.AddDim(e.tensor->shape().dim_size(i));
    }

    // Allgather output will have shape of:
    // (sum of first dimension of every tensor) x (tensor slice shape).
    TensorShape output_shape;
    output_shape.AddDim((int64_t)total_dimension_size);
    output_shape.AppendShape(single_slice_shape);

    ACTIVITY_START_ALL(entries, timeline, ALLOCATE_OUTPUT)
    status = e.context->AllocateOutput(output_shape, &e.output);
    if (!status.ok()) {
      timeline.End(e.tensor_name, nullptr);
      e.callback(status);
      return;
    }
    ACTIVITY_END_ALL(entries, timeline)

    // Tensors may have different first dimension, so we need to use
    // MPI_Allgatherv API that supports gathering arrays of different length.
    ACTIVITY_START_ALL(entries, timeline, MPI_ALLGATHER)
    auto* recvcounts = new int[tensor_sizes.size()];
    auto* displcmnts = new int[tensor_sizes.size()];
    for (unsigned int i = 0; i < tensor_sizes.size(); i++) {
      recvcounts[i] =
          (int)(single_slice_shape.num_elements() * tensor_sizes[i]);
      if (i == 0) {
        displcmnts[i] = 0;
      } else {
        displcmnts[i] = recvcounts[i - 1] + displcmnts[i - 1];
      }
    }
    auto result = MPI_Allgatherv(
        e.tensor->data(), (int)e.tensor->shape().num_elements(),
        GetMPIDataType(e.tensor), (void*)e.output->data(), recvcounts,
        displcmnts, GetMPIDataType(e.tensor), horovod_global.mpi_comm);
    delete[] recvcounts;
    delete[] displcmnts;
    MPI_CHECK(entries, "MPI_Allgatherv", result)
    ACTIVITY_END_ALL(entries, timeline)

    timeline.End(e.tensor_name, e.output);
    e.callback(Status::OK());

  } else if (response.response_type() == MPIResponse::ALLREDUCE) {
    auto& first_entry = entries[0];

#if HAVE_CUDA
    bool on_gpu = first_entry.device != CPU_DEVICE_ID;
    if (on_gpu) {
      CUDA_CHECK(entries, "cudaSetDevice", cudaSetDevice(first_entry.device))

      // Ensure stream is in the map before executing reduction.
      cudaStream_t& stream = horovod_global.streams[first_entry.device];
      if (stream == nullptr) {
        int greatest_priority;
        CUDA_CHECK(entries, "cudaDeviceGetStreamPriorityRange",
                   cudaDeviceGetStreamPriorityRange(NULL, &greatest_priority))
        CUDA_CHECK(entries, "cudaStreamCreateWithPriority",
                   cudaStreamCreateWithPriority(&stream, cudaStreamNonBlocking,
                                                greatest_priority))
      }
    }
#endif

#if HOROVOD_GPU_ALLREDUCE=='N' || HOROVOD_GPU_ALLREDUCE=='D'// 'N' stands for NCCL
    if (on_gpu) {
      auto stream = horovod_global.streams[first_entry.device];
      auto event_queue = std::queue<std::pair<std::string, cudaEvent_t>>();

      // Determine GPU IDs of the devices participating in this communicator.
      std::vector<int32_t> nccl_device_map;
      if (horovod_global.hierarchical_allreduce) {
        for (int rank : horovod_global.local_comm_ranks) {
          nccl_device_map.push_back(response.devices()[rank]);
        }
      } else {
        nccl_device_map = response.devices();
      }

#if HOROVOD_GPU_ALLREDUCE=='N'
      // Ensure NCCL communicator is in the map before executing reduction.
      ncclComm_t& nccl_comm = horovod_global.nccl_comms[nccl_device_map];
      if (nccl_comm == nullptr) {
        ACTIVITY_START_ALL(entries, timeline, INIT_NCCL)

        int nccl_rank, nccl_size;
        MPI_Comm nccl_id_bcast_comm;
        if (horovod_global.hierarchical_allreduce) {
          nccl_rank = horovod_global.local_rank;
          nccl_size = horovod_global.local_size;
          nccl_id_bcast_comm = horovod_global.local_comm;
        } else {
          nccl_rank = horovod_global.rank;
          nccl_size = horovod_global.size;
          nccl_id_bcast_comm = horovod_global.mpi_comm;
        }

        ncclUniqueId nccl_id;
        if (nccl_rank == 0) {
          NCCL_CHECK(entries, "ncclGetUniqueId", ncclGetUniqueId(&nccl_id))
        }

        MPI_CHECK(entries, "MPI_Bcast",
                  MPI_Bcast((void*)&nccl_id, sizeof(nccl_id), MPI_BYTE, 0,
                            nccl_id_bcast_comm));

        ncclComm_t new_nccl_comm;
        NCCL_CHECK(
            entries, "ncclCommInitRank",
            ncclCommInitRank(&new_nccl_comm, nccl_size, nccl_id, nccl_rank))
        nccl_comm = new_nccl_comm;

        // Barrier helps NCCL to synchronize after initialization and avoid
        // deadlock that we've been seeing without it.
        MPI_CHECK(entries, "MPI_Barrier", MPI_Barrier(horovod_global.mpi_comm));

        ACTIVITY_END_ALL(entries, timeline)
      }
#elif HOROVOD_GPU_ALLREDUCE == 'D'
      if (!horovod_global.ddl_initialized) {
        // Initialize DDL
        auto ddl_options = std::getenv("DDL_OPTIONS");
        if (ddl_options == nullptr) {
          OP_ERROR(entries,
                   "DDL_OPTIONS env variable needs to be set to use DDL.")
        }
        DDL_CHECK(entries, "ddl_init", ddl_init(ddl_options))
        horovod_global.ddl_initialized = true;
        horovod_global.ddl_local_device_id = first_entry.device;
      } else if (horovod_global.ddl_local_device_id != first_entry.device) {
        OP_ERROR(entries,
                 "DDL does not support more than one GPU device per process.")
      }
#endif

      if (timeline.Initialized()) {
        RECORD_EVENT(entries, event_queue, QUEUE, stream)
      }

      // If entries.size() > 1, we copy tensors into fusion buffer before
      // allreduce, and distribute results of allreduce back into target
      // tensors after allreduce.

      const void* fused_input_data;
      void* buffer_data;
      int64_t num_elements = 0;
      size_t buffer_len;
      if (entries.size() > 1) {
        // Access the fusion buffer.
        auto& buffer = horovod_global.tensor_fusion_buffers[std::make_tuple(
            first_entry.device, first_entry.context->framework())];
        buffer_data =
            const_cast<void*>(buffer->AccessData(first_entry.context));

        // Copy memory into the fusion buffer.
        int64_t offset = 0;
        for (auto& e : entries) {
          void* buffer_data_at_offset = (uint8_t*)buffer_data + offset;
          CUDA_CHECK(entries, "cudaMemcpyAsync",
                     cudaMemcpyAsync(buffer_data_at_offset, e.tensor->data(),
                                     (size_t)e.tensor->size(),
                                     cudaMemcpyDeviceToDevice, stream))
          offset += e.tensor->size();
        }

        buffer_len = (size_t)offset;

        if (timeline.Initialized() || horovod_global.ddl_initialized) {
          RECORD_EVENT(entries, event_queue, MEMCPY_IN_FUSION_BUFFER, stream)
        }

        // Set the input data to originate from the buffer.
        fused_input_data = buffer_data;

        // Perform the reduction on the fusion buffer.
        for (auto& e : entries) {
          num_elements += e.tensor->shape().num_elements();
        }

      } else {
        fused_input_data = first_entry.tensor->data();
        buffer_data = (void*)first_entry.output->data();
        num_elements = first_entry.tensor->shape().num_elements();
        buffer_len = (size_t)first_entry.output->size();

        if (horovod_global.ddl_initialized) {
          // Copy input buffer content to output buffer
          // because DDL only supports in-place allreduce
          CUDA_CHECK(entries, "cudaMemcpyAsync",
                     cudaMemcpyAsync(buffer_data, fused_input_data, buffer_len,
                                     cudaMemcpyDeviceToDevice, stream))
          RECORD_EVENT(entries, event_queue, MEMCPY_IN_FUSION_BUFFER, stream)
        }
      }

      void* host_buffer = nullptr;

#if HOROVOD_GPU_ALLREDUCE == 'D'
      // Synchronize.
      WAIT_FOR_EVENTS(entries, timeline, event_queue)
      DDL_Type ddl_data_type;
      try {
        ddl_data_type = GetDDLDataType(first_entry.tensor);
      } catch (const std::logic_error& ex) {
        OP_ERROR(entries, ex.what())
      }
      DDL_CHECK(entries, "ddl_allreduce",
                ddl_allreduce(buffer_data, (size_t)num_elements, ddl_data_type,
                              DDL_OP_SUM))
#else
      if (horovod_global.hierarchical_allreduce) {
        int element_size;
        MPI_Type_size(GetMPIDataType(first_entry.tensor), &element_size); 

        // If cluster is homogeneous and we are using fusion buffer, include
        // dummy elements from the buffer (if necessary) to make sure the data
        // is divisible by local_size. This is always possible since we
        // set the fusion buffer size divisible by local_size.
        if (horovod_global.is_homogeneous && entries.size() > 1) {
          // Making sure the number of elements is divisible by
          // FUSION_BUFFER_ATOMIC_UNIT for improved performance
          int div = horovod_global.local_size * FUSION_BUFFER_ATOMIC_UNIT;
          num_elements = ((num_elements + div - 1) / div) * div;
          buffer_len = num_elements * element_size;
        }

        // Split the elements into two groups: num_elements_per_rank*local_size,
        // and num_elements_remaining. Cross-node reduction for the first group
        // is done by all local_rank's in parallel, while for the second group
        // it it is only done by the root_rank. If the cluster is not
        // homogeneous first group is zero, and root_rank is 0.

        // Homogeneous case:
        // For the part of data divisible by local_size, perform NCCL
        // ReduceScatter - Parallelized MPI Allreduce - NCCL Allgather. For the
        // non-divisible part (if any), do NCCL Reduce (at rank local_size-1),
        // MPI Allreduce (across rank (local_size-1)'s), and NCCL Bcast

        int64_t num_elements_per_rank =
            horovod_global.is_homogeneous
                ? num_elements / horovod_global.local_size
                : 0;

        size_t buffer_len_per_rank = element_size * num_elements_per_rank;

        void* buffer_data_at_rank_offset =
            (uint8_t*)buffer_data +
            buffer_len_per_rank * horovod_global.local_rank;

        int64_t num_elements_remaining =
            horovod_global.is_homogeneous
                ? num_elements % horovod_global.local_size
                : num_elements;

        size_t buffer_len_remaining = element_size * num_elements_remaining;

        void* buffer_data_remainder =
            (uint8_t*)buffer_data +
            buffer_len_per_rank * horovod_global.local_size;

        void* fused_input_data_remainder =
            (uint8_t*)fused_input_data +
            buffer_len_per_rank * horovod_global.local_size;

        int root_rank =
            horovod_global.is_homogeneous ? horovod_global.local_size - 1 : 0;
        bool is_root_rank = horovod_global.local_rank == root_rank;

        int64_t total_num_elements =
            is_root_rank ? num_elements_per_rank + num_elements_remaining
                         : num_elements_per_rank;
        int64_t total_buffer_len =
            is_root_rank ? buffer_len_per_rank + buffer_len_remaining
                         : buffer_len_per_rank;

        if (num_elements_per_rank > 0) {
          NCCL_CHECK(entries, "ncclReduceScatter",
                     ncclReduceScatter(fused_input_data,
                                       buffer_data_at_rank_offset,
                                       (size_t)num_elements_per_rank,
                                       GetNCCLDataType(first_entry.tensor),
                                       ncclSum, nccl_comm, stream))

          if (timeline.Initialized()) {
            RECORD_EVENT(entries, event_queue, NCCL_REDUCESCATTER, stream)
          }
        }

        if (num_elements_remaining > 0) {
          // Reduce the remaining data at local_size-1 to append to
          // existing buffer
          NCCL_CHECK(entries, "ncclReduce",
                     ncclReduce(fused_input_data_remainder,
                                buffer_data_remainder,
                                (size_t)num_elements_remaining,
                                GetNCCLDataType(first_entry.tensor), ncclSum,
                                root_rank, nccl_comm, stream))

          if (timeline.Initialized()) {
            RECORD_EVENT(entries, event_queue, NCCL_REDUCE, stream)
          }
        }

        if (horovod_global.is_homogeneous || is_root_rank) {
          // cudaHostAlloc is significantly slower than malloc.  Pre-allocating
          // a buffer is not safe since the tensor can be arbitrarily large.
          host_buffer = malloc(total_buffer_len);

          // Synchronize.
          WAIT_FOR_EVENTS(entries, timeline, event_queue)

          // According to https://docs.nvidia.com/cuda/cuda-runtime-api/
          // api-sync-behavior.html#api-sync-behavior__memcpy-async, 
          // cudaMemcpyAsync is synchronous with respect to the host, so we
          // memcpy (effectively) synchronously to generate an accurate timeline
          ACTIVITY_START_ALL(entries, timeline, MEMCPY_IN_HOST_BUFFER)
          CUDA_CHECK(entries, "cudaMemcpyAsync",
                     cudaMemcpyAsync(host_buffer, buffer_data_at_rank_offset,
                                     total_buffer_len, cudaMemcpyDeviceToHost,
                                     stream))
          ACTIVITY_END_ALL(entries, timeline)

          ACTIVITY_START_ALL(entries, timeline, MPI_ALLREDUCE)
          MPI_CHECK(entries, "MPI_Allreduce",
                    MPI_Allreduce(MPI_IN_PLACE, host_buffer,
                                  (int)total_num_elements,
                                  GetMPIDataType(first_entry.tensor), MPI_SUM,
                                  horovod_global.cross_comm))
          ACTIVITY_END_ALL(entries, timeline)

          ACTIVITY_START_ALL(entries, timeline, MEMCPY_OUT_HOST_BUFFER)
          CUDA_CHECK(entries, "cudaMemcpyAsync",
                     cudaMemcpyAsync(buffer_data_at_rank_offset, host_buffer,
                                     total_buffer_len, cudaMemcpyHostToDevice,
                                     stream))
          ACTIVITY_END_ALL(entries, timeline)
        }

        if (num_elements_per_rank > 0) {
          NCCL_CHECK(entries, "ncclAllGather",
                     ncclAllGather(buffer_data_at_rank_offset, buffer_data,
                                   (size_t)num_elements_per_rank,
                                   GetNCCLDataType(first_entry.tensor),
                                   nccl_comm, stream))

          if (timeline.Initialized()) {
            RECORD_EVENT(entries, event_queue, NCCL_ALLGATHER, stream)
          }
        }
        if (num_elements_remaining > 0) {
          NCCL_CHECK(entries, "ncclBcast",
                     ncclBcast(buffer_data_remainder,
                               (size_t)num_elements_remaining,
                               GetNCCLDataType(first_entry.tensor), root_rank,
                               nccl_comm, stream))

          if (timeline.Initialized()) {
            RECORD_EVENT(entries, event_queue, NCCL_BCAST, stream)
          }
        }
      } else {
        NCCL_CHECK(entries, "ncclAllReduce",
                   ncclAllReduce(fused_input_data, buffer_data,
                                 (size_t)num_elements,
                                 GetNCCLDataType(first_entry.tensor), ncclSum,
                                 nccl_comm, stream))
        if (timeline.Initialized()) {
          RECORD_EVENT(entries, event_queue, NCCL_ALLREDUCE, stream)
        }
      }
#endif

      if (entries.size() > 1) {
        // Copy memory out of the fusion buffer.
        int64_t offset = 0;
        for (auto& e : entries) {
          void* buffer_data_at_offset = (uint8_t*)buffer_data + offset;
          CUDA_CHECK(entries, "cudaMemcpyAsync",
                     cudaMemcpyAsync((void*)e.output->data(),
                                     buffer_data_at_offset,
                                     (size_t)e.tensor->size(),
                                     cudaMemcpyDeviceToDevice, stream))
          offset += e.tensor->size();
        }
        if (timeline.Initialized()) {
          RECORD_EVENT(entries, event_queue, MEMCPY_OUT_FUSION_BUFFER, stream)
        }
      }

      // Use completion marker via event because it's faster than
      // blocking cudaStreamSynchronize() in this thread.
      RECORD_EVENT(entries, event_queue, "", stream)
      

      // TODO: use thread pool or single thread for callbacks
      std::thread finalizer_thread([entries, first_entry, host_buffer, response,
                                    event_queue, &timeline]() mutable {
        CUDA_CHECK(entries, "cudaSetDevice", cudaSetDevice(first_entry.device))

        WAIT_FOR_EVENTS(entries, timeline, event_queue)

        if (host_buffer != nullptr) {
          free(host_buffer);
        }

        for (auto& e : entries) {
          timeline.End(e.tensor_name, e.output);
          e.callback(Status::OK());
        }
      });
      finalizer_thread.detach();
      return;
    }
#endif

    if (entries.size() > 1) {
      // Access the fusion buffer.
      auto& buffer = horovod_global.tensor_fusion_buffers[std::make_tuple(
          first_entry.device, first_entry.context->framework())];
      auto buffer_data = buffer->AccessData(first_entry.context);

      // Copy memory into the fusion buffer.
      ACTIVITY_START_ALL(entries, timeline, MEMCPY_IN_FUSION_BUFFER)
      int64_t offset = 0;
      for (auto& e : entries) {
        void* buffer_data_at_offset = (uint8_t*)buffer_data + offset;
#if HAVE_CUDA
        if (on_gpu) {
          CUDA_CHECK(entries, "cudaMemcpyAsync",
                     cudaMemcpyAsync(
                         buffer_data_at_offset, e.tensor->data(),
                         (size_t)e.tensor->size(), cudaMemcpyDeviceToDevice,
                         horovod_global.streams[first_entry.device]))
        } else {
#endif
          std::memcpy(buffer_data_at_offset, e.tensor->data(),
                      (size_t)e.tensor->size());
#if HAVE_CUDA
        }
#endif
        offset += e.tensor->size();
      }
#if HAVE_CUDA
      if (on_gpu) {
        CUDA_CHECK(
            entries, "cudaStreamSynchronize",
            cudaStreamSynchronize(horovod_global.streams[first_entry.device]))
      }
#endif
      ACTIVITY_END_ALL(entries, timeline)

      ACTIVITY_START_ALL(entries, timeline, MPI_ALLREDUCE)
      int64_t num_elements = 0;
      for (auto& e : entries) {
        num_elements += e.tensor->shape().num_elements();
      }
      MPI_CHECK(entries, "MPI_Allreduce",
                MPI_Allreduce(MPI_IN_PLACE, (void*)buffer_data,
                              (int)num_elements,
                              GetMPIDataType(first_entry.tensor), MPI_SUM,
                              horovod_global.mpi_comm))
      ACTIVITY_END_ALL(entries, timeline)

      // Copy memory out of the fusion buffer.
      ACTIVITY_START_ALL(entries, timeline, MEMCPY_OUT_FUSION_BUFFER)
      offset = 0;
      for (auto& e : entries) {
        void* buffer_data_at_offset = (uint8_t*)buffer_data + offset;
#if HAVE_CUDA
        if (on_gpu) {
          CUDA_CHECK(entries, "cudaMemcpyAsync",
                     cudaMemcpyAsync(
                         (void*)e.output->data(), buffer_data_at_offset,
                         (size_t)e.tensor->size(), cudaMemcpyDeviceToDevice,
                         horovod_global.streams[first_entry.device]))
        } else {
#endif
          std::memcpy((void*)e.output->data(), buffer_data_at_offset,
                      (size_t)e.tensor->size());
#if HAVE_CUDA
        }
#endif
        offset += e.tensor->size();
      }
#if HAVE_CUDA
      if (on_gpu) {
        CUDA_CHECK(
            entries, "cudaStreamSynchronize",
            cudaStreamSynchronize(horovod_global.streams[first_entry.device]))
      }
#endif
      ACTIVITY_END_ALL(entries, timeline)
    } else {
      auto& e = first_entry;
      ACTIVITY_START_ALL(entries, timeline, MPI_ALLREDUCE)
      const void* sendbuf = e.tensor->data() == e.output->data()
                                ? MPI_IN_PLACE
                                : e.tensor->data();
      MPI_CHECK(entries, "MPI_Allreduce",
                MPI_Allreduce(sendbuf, (void*)e.output->data(),
                              (int)e.tensor->shape().num_elements(),
                              GetMPIDataType(e.tensor), MPI_SUM,
                              horovod_global.mpi_comm))
      ACTIVITY_END_ALL(entries, timeline)
    }

    for (auto& e : entries) {
      timeline.End(e.tensor_name, e.output);
      e.callback(Status::OK());
    }
  } else if (response.response_type() == MPIResponse::BROADCAST) {
    assert(entries.size() == 1);
    auto first_entry = entries[0];

    // On root rank, MPI_Bcast sends data, on other ranks it receives data.
    void* data_ptr;
    if (horovod_global.rank == first_entry.root_rank) {
      data_ptr = (void*)first_entry.tensor->data();
    } else {
      data_ptr = (void*)first_entry.output->data();
    }

    ACTIVITY_START_ALL(entries, timeline, MPI_BCAST)

    MPI_CHECK(entries, "MPI_Bcast",
              MPI_Bcast(data_ptr, (int)first_entry.tensor->shape().num_elements(),
                        GetMPIDataType(first_entry.tensor), first_entry.root_rank,
                        horovod_global.mpi_comm))
    ACTIVITY_END_ALL(entries, timeline)

    timeline.End(first_entry.tensor_name, first_entry.output);
    first_entry.callback(Status::OK());
  } else if (response.response_type() == MPIResponse::ERROR) {
    assert(entries.size() == 1);
    auto e = entries[0];

    status = Status::PreconditionError(response.error_message());
    timeline.End(e.tensor_name, nullptr);
    e.callback(status);
  }
}

// Report Tensors that were submitted to be reduced, gathered or broadcasted by
// some ranks but not others and are waiting for long time to get processed.
void CheckForStalledTensors(HorovodGlobalState& state) {
  bool preamble = false;
  auto now = std::chrono::steady_clock::now();
  for (auto& m : *state.message_table) {
    auto tensor_name = m.first;
    std::vector<MPIRequest>& messages = std::get<0>(m.second);
    std::chrono::steady_clock::time_point start_at = std::get<1>(m.second);

    if (now - start_at > STALL_WARNING_TIME) {
      if (!preamble) {
        std::cerr << "WARNING: One or more tensors were submitted to be "
                     "reduced, gathered or broadcasted by subset of ranks and "
                     "are waiting for remainder of ranks for more than "
                  << std::chrono::duration_cast<std::chrono::seconds>(
                         STALL_WARNING_TIME)
                         .count()
                  << " seconds. ";
        std::cerr << "This may indicate that different ranks are trying to "
                     "submit different tensors or that only subset of ranks is "
                     "submitting tensors, which will cause deadlock. "
                  << std::endl;
        std::cerr << "Stalled ops:" << std::endl;
        preamble = true;
      }
      std::cerr << tensor_name;
      std::cerr << " [missing ranks:";
      std::unordered_set<int32_t> ready_ranks;
      bool missing_preamble = false;
      for (auto msg_iter = messages.begin(); msg_iter != messages.end();
           msg_iter++) {
        ready_ranks.insert(msg_iter->request_rank());
      }
      for (int32_t rank = 0; rank < state.size; rank++) {
        if (ready_ranks.find(rank) == ready_ranks.end()) {
          if (!missing_preamble) {
            std::cerr << " ";
            missing_preamble = true;
          } else {
            std::cerr << ", ";
          }
          std::cerr << rank;
        }
      }
      std::cerr << "]" << std::endl;
    }
  }
}

// The MPI background thread loop coordinates all the MPI processes and the
// tensor reductions. The design of the communicator mechanism is limited by a
// few considerations:
//
//      1. Some MPI implementations require all MPI calls to happen from a
//      single thread. Since TensorFlow may use several threads for graph
//      processing, this means we must have our own dedicated thread for dealing
//      with MPI.
//      2. We want to gracefully handle errors, when MPI processes do not
//      properly agree upon what should happen (such as mismatched types or
//      shapes). To do so requires the MPI processes to know about the shapes
//      and types of the relevant tensors on the other processes.
//      3. The MPI reductions and gathers should be able to happen in parallel
//      with other ongoing operations. This means that they cannot be blocking
//      ops, but rather must be async ops, the execution of which happens on a
//      separate thread.
//      4. We cannot guarantee that all the MPI processes reduce their tensors
//      in the same order, so we cannot dispatch one thread per tensor,
//      otherwise we may end up dispatching many blocked threads and never make
//      progress if we have a thread pool limit.
bool RunLoopOnce(HorovodGlobalState& state, bool is_coordinator);
void BackgroundThreadLoop(HorovodGlobalState& state) {
  // Initialize MPI if it was not initialized. This must happen on the
  // background thread, since not all MPI implementations support being called
  // from multiple threads.
  //
  // In some cases MPI library has multi-threading support, but it slows down
  // certain components, e.g. OpenIB BTL in OpenMPI gets disabled if
  // MPI_THREAD_MULTIPLE is requested.
  //
  // By default, we will ask for multiple threads, so other libraries like
  // mpi4py can be used together with Horovod if multi-threaded MPI is
  // installed.
  auto mpi_threads_disable = std::getenv(HOROVOD_MPI_THREADS_DISABLE);
  int required = MPI_THREAD_MULTIPLE;
  if (mpi_threads_disable != nullptr &&
    std::strtol(mpi_threads_disable, nullptr, 10) > 0) {
    required = MPI_THREAD_SINGLE;
  }
  int provided;
  int is_mpi_initialized = 0;
  MPI_Initialized(&is_mpi_initialized);
  if (is_mpi_initialized) {
    MPI_Query_thread(&provided);
    if (provided < MPI_THREAD_MULTIPLE) {
      std::cerr << "WARNING: MPI has already been initialized without "
                   "multi-threading support (MPI_THREAD_MULTIPLE). This will "
                   "likely cause a segmentation fault."
                << std::endl;
    }
  } else {
    MPI_Init_thread(NULL, NULL, required, &provided);
    state.should_finalize = true;
  }

  if (state.ranks.size() > 0) {
    MPI_Group world_group;
    MPI_Comm_group(MPI_COMM_WORLD, &world_group);
    MPI_Group work_group;
    MPI_Group_incl(world_group, state.ranks.size(), &(state.ranks[0]),
                   &work_group);
    MPI_Comm_create_group(MPI_COMM_WORLD, work_group, 0, &(state.mpi_comm));
    if (state.mpi_comm == MPI_COMM_NULL) {
      std::cerr << "WARNING: Unable to create Horovod communicator, using "
                   "MPI_COMM_WORLD instead."
                << std::endl;
      state.mpi_comm = MPI_COMM_WORLD;
    }
    MPI_Group_free(&world_group);
    MPI_Group_free(&work_group);
  } else if (!state.mpi_comm) {
    // No ranks were given and no communicator provided to horovod_init() so use
    // MPI_COMM_WORLD
    MPI_Comm_dup(MPI_COMM_WORLD, &(horovod_global.mpi_comm));
  }

  // Get MPI rank to determine if we are rank zero.
  int rank;
  MPI_Comm_rank(state.mpi_comm, &rank);
  bool is_coordinator = rank == 0;

  // Get MPI size to determine how many tensors to wait for before reducing.
  int size;
  MPI_Comm_size(state.mpi_comm, &size);

  // Determine local rank by querying the local communicator.
  MPI_Comm local_comm;
  MPI_Comm_split_type(state.mpi_comm, MPI_COMM_TYPE_SHARED, 0, MPI_INFO_NULL,
                      &local_comm);
  int local_rank, local_size;
  MPI_Comm_rank(local_comm, &local_rank);
  MPI_Comm_size(local_comm, &local_size);
  std::vector<int> local_comm_ranks((size_t)local_size);
  local_comm_ranks[local_rank] = rank;
  MPI_Allgather(MPI_IN_PLACE, 0, MPI_DATATYPE_NULL, local_comm_ranks.data(), 1,
                MPI_INT, local_comm);

  // Determine if cluster is homogeneous, i.e., if every node has the same
  // local_size
  auto local_sizes = new int[size];
  MPI_Allgather(&local_size, 1, MPI_INT, local_sizes, 1, MPI_INT,
                state.mpi_comm);

  bool is_homogeneous = true;
  for (int i = 0; i < size; i++) {
    if (local_sizes[i] != local_size) {
      is_homogeneous = false;
      break;
    }
  }
  delete[] local_sizes;
  state.is_homogeneous = is_homogeneous;

  // Set up cross-communicator in case of hierarchical allreduce.
  MPI_Comm cross_comm;
  MPI_Comm_split(state.mpi_comm, local_rank, rank, &cross_comm);
  int cross_rank, cross_size;
  MPI_Comm_rank(cross_comm, &cross_rank);
  MPI_Comm_size(cross_comm, &cross_size);

  // Create custom MPI float16 data type.
  MPI_Datatype mpi_float16_t;
  MPI_Type_contiguous(2, MPI_BYTE, &mpi_float16_t);
  MPI_Type_commit(&mpi_float16_t);

  state.rank = rank;
  state.local_rank = local_rank;
  state.cross_rank = cross_rank;
  state.size = size;
  state.local_size = local_size;
  state.cross_size = cross_size;
  state.local_comm = local_comm;
  state.cross_comm = cross_comm;
  state.mpi_float16_t = mpi_float16_t;
  state.mpi_threads_supported = (provided == MPI_THREAD_MULTIPLE);
  state.local_comm_ranks = local_comm_ranks;

  // Open the timeline file on coordinator.
  auto horovod_timeline = std::getenv(HOROVOD_TIMELINE);
  if (is_coordinator && horovod_timeline != nullptr) {
    state.timeline.Initialize(std::string(horovod_timeline));
  }

  // Override the cycle time.
  auto horovod_cycle_time = std::getenv(HOROVOD_CYCLE_TIME);
  if (horovod_cycle_time != nullptr) {
    state.cycle_time_ms = std::strtof(horovod_cycle_time, nullptr);
  }

  // Disable stall check.
  auto horovod_stall_check_disable = std::getenv(HOROVOD_STALL_CHECK_DISABLE);
  if (horovod_stall_check_disable != nullptr &&
      std::strtol(horovod_stall_check_disable, nullptr, 10) > 0) {
    state.perform_stall_check = false;
  }

  // Set flag for hierarchical allreduce. Ignore if Horovod is running on a
  // single node.
  auto horovod_hierarchical_allreduce =
      std::getenv(HOROVOD_HIERARCHICAL_ALLREDUCE);
  if (horovod_hierarchical_allreduce != nullptr &&
      std::strtol(horovod_hierarchical_allreduce, nullptr, 10) > 0 &&
      (size != local_size)) {
    state.hierarchical_allreduce = true;
  }

  // Issue warning if hierarchical allreduce is enabled in heterogeneous cluster
  if (is_coordinator && state.hierarchical_allreduce && !state.is_homogeneous) {
    std::cerr
        << "WARNING: Using different number of ranks per node might hurt "
           "performance of hierarchical allreduce. Consider assigning the same "
           "number of ranks to each node or disabling hierarchical allreduce."
        << std::endl;
  }

  // Override Tensor Fusion threshold, if it's set.
  auto horovod_fusion_threshold = std::getenv("HOROVOD_FUSION_THRESHOLD"); 
  int64_t proposed_fusion_threshold = (horovod_fusion_threshold != nullptr) ?  
        std::strtol(horovod_fusion_threshold, nullptr, 10) :
        state.tensor_fusion_threshold;

  // If the cluster is homogeneous and hierarchical allreduce is enabled,
  // adjust buffer size to make sure it is divisible by local_size to improve
  // performance.
  if (state.is_homogeneous && state.hierarchical_allreduce) {
    // Assume the worst-case data type float64, since if it is divisible with
    // float64, it will be divisible for other types too.

    // Ensuring that fusion buffer can hold a number of elements divisible by
    // FUSION_BUFFER_ATOMIC_UNIT for performance
    int mpi_double_size;
    MPI_Type_size(MPI_DOUBLE, &mpi_double_size);
    int64_t div = state.local_size * mpi_double_size * FUSION_BUFFER_ATOMIC_UNIT;
    state.tensor_fusion_threshold = ((proposed_fusion_threshold+div-1) / div) * div;
  } else {
    state.tensor_fusion_threshold = proposed_fusion_threshold;
  }

  // Initialize the tensor count table. No tensors are available yet.
  if (is_coordinator) {
    state.message_table = std::unique_ptr<MessageTable>(new MessageTable());
  }

  // Signal that initialization is completed.
  state.initialization_done = true;

  // Iterate until shutdown.
<<<<<<< HEAD
  while (RunLoopOnce(state, is_coordinator)) {};
=======
  int count = 0;
  while (RunLoopOnce(state, is_coordinator)) {
    count++;
  };
>>>>>>> bd524c0e

  // TODO: init.cu:645 WARN Cuda failure 'driver shutting down'
  //#if HAVE_NCCL
  //  for (auto it = horovod_global.streams.begin();
  //       it != horovod_global.streams.end(); it++) {
  //    cudaStreamSynchronize(it->second);
  //  }
  //  for (auto it = horovod_global.nccl_comms.begin();
  //       it != horovod_global.nccl_comms.end(); it++) {
  //    ncclCommDestroy(it->second);
  //  }
  //#endif

  // Notify all outstanding operations that Horovod has been shut down
  // and clear up the tensor table and message queue.
  std::vector<StatusCallback> callbacks;
  {
    std::lock_guard<std::mutex> guard(state.mutex);
    for (auto& e : state.tensor_table) {
      callbacks.emplace_back(e.second.callback);
    }
    state.tensor_table.clear();
    while (!state.message_queue.empty()) {
      state.message_queue.pop();
    }
  }
  for (auto& cb : callbacks) {
    cb(SHUT_DOWN_ERROR);
  }
<<<<<<< HEAD
=======

  MPI_Comm_free(&state.mpi_comm);
  MPI_Comm_free(&state.local_comm);
  MPI_Comm_free(&state.cross_comm);
  MPI_Type_free(&state.mpi_float16_t);

#if HAVE_DDL
  // ddl_finalize calls MPI_Finalize
  ddl_finalize();
#else
  MPI_Finalize();
#endif
>>>>>>> bd524c0e
}

// The coordinator currently follows a master-worker paradigm. Rank zero acts
// as the master (the "coordinator"), whereas all other ranks are simply
// workers. Each rank runs its own background thread which progresses in ticks.
// In each tick, the following actions happen:
//
//      a) The workers send an MPIRequest to the coordinator, indicating what
//      they would like to do (which tensor they would like to gather and
//      reduce, as well as their shape and type). They repeat this for every
//      tensor that they would like to operate on.
//
//      b) The workers send an empty "DONE" message to the coordinator to
//      indicate that there are no more tensors they wish to operate on.
//
//      c) The coordinator receives the MPIRequests from the workers, as well
//      as from its own TensorFlow ops, and stores them in a request table. The
//      coordinator continues to receive MPIRequest messages until it has
//      received MPI_SIZE number of empty "DONE" messages.
//
//      d) The coordinator finds all tensors that are ready to be reduced,
//      gathered, or all operations that result in an error. For each of those,
//      it sends an MPIResponse to all the workers. When no more MPIResponses
//      are available, it sends a "DONE" response to the workers. If the process
//      is being shutdown, it instead sends a "SHUTDOWN" response.
//
//      e) The workers listen for MPIResponse messages, processing each one by
//      doing the required reduce or gather, until they receive a "DONE"
//      response from the coordinator. At that point, the tick ends.
//      If instead of "DONE" they receive "SHUTDOWN", they exit their background
//      loop.
bool RunLoopOnce(HorovodGlobalState& state, bool is_coordinator) {
  // The coordinator sends a SHUTDOWN message to trigger shutdown.
  bool should_shut_down = false;

  // This delay determines thread frequency and MPI message latency
  auto sleep_duration =
      state.last_cycle_start +
      std::chrono::microseconds(long(state.cycle_time_ms * 1000.)) -
      std::chrono::steady_clock::now();
  if (sleep_duration > std::chrono::steady_clock::duration::zero()) {
    std::this_thread::sleep_for(sleep_duration);
  }
  state.last_cycle_start = std::chrono::steady_clock::now();

  // Copy the data structures from global state under this lock.
  // However, don't keep the lock for the rest of the loop, so that
  // enqueued stream callbacks can continue.
  std::queue<MPIRequest> message_queue;
  {
    std::lock_guard<std::mutex> guard(state.mutex);
    while (!state.message_queue.empty()) {
      MPIRequest message = state.message_queue.front();
      state.message_queue.pop();
      message_queue.push(message);
    }
  }

  // Collect all tensors that are ready to be reduced. Record them in the
  // tensor count table (rank zero) or send them to rank zero to be
  // recorded (everyone else).
  std::vector<std::string> ready_to_reduce;
  if (is_coordinator) {
    while (!message_queue.empty()) {
      // Pop the first available message message
      MPIRequest message = message_queue.front();
      message_queue.pop();

      bool reduce =
          IncrementTensorCount(state.message_table, message, state.size);
      if (reduce) {
        ready_to_reduce.push_back(message.tensor_name());
      }
    }

    // Rank zero has put all its own tensors in the tensor count table.
    // Now, it should count all the tensors that are coming from other
    // ranks at this tick.

    // 1. Get message lengths from every rank.
    auto recvcounts = new int[state.size];
    recvcounts[0] = 0;
    MPI_Gather(MPI_IN_PLACE, 1, MPI_INT, recvcounts, 1, MPI_INT, RANK_ZERO,
               state.mpi_comm);

    // 2. Compute displacements.
    auto displcmnts = new int[state.size];
    size_t total_size = 0;
    for (int i = 0; i < state.size; i++) {
      if (i == 0) {
        displcmnts[i] = 0;
      } else {
        displcmnts[i] = recvcounts[i - 1] + displcmnts[i - 1];
      }
      total_size += recvcounts[i];
    }

    // 3. Collect messages from every rank.
    auto buffer = new char[total_size];
    MPI_Gatherv(nullptr, 0, MPI_BYTE, buffer, recvcounts, displcmnts, MPI_BYTE,
                RANK_ZERO, state.mpi_comm);

    // 4. Process messages.
    for (int i = 1; i < state.size; i++) {
      std::string received_data(buffer + displcmnts[i], (size_t)recvcounts[i]);

      MPIRequestList received_message_list;
      MPIRequestList::ParseFromString(received_message_list, received_data);
      for (auto& received_message : received_message_list.requests()) {
        auto& received_name = received_message.tensor_name();

        bool reduce = IncrementTensorCount(state.message_table,
                                           received_message, state.size);
        if (reduce) {
          ready_to_reduce.push_back(received_name);
        }
      }
      if (received_message_list.shutdown()) {
        // Received SHUTDOWN request from one of the workers.
        state.shut_down = true;
      }
    }

    // 5. Free buffers.
    delete[] recvcounts;
    delete[] displcmnts;
    delete[] buffer;

    // At this point, rank zero should have a fully updated tensor count
    // table and should know all the tensors that need to be reduced or
    // gathered, and everyone else should have sent all their information
    // to rank zero. We can now do reductions and gathers; rank zero will
    // choose which ones and in what order, and will notify the other ranks
    // before doing each reduction.
    std::deque<MPIResponse> responses;
    for (auto& tensor_name : ready_to_reduce) {
      MPIResponse response =
          ConstructMPIResponse(state.message_table, tensor_name);
      responses.push_back(std::move(response));
    }

    MPIResponseList response_list;
    response_list.set_shutdown(state.shut_down);
    should_shut_down = state.shut_down;

    while (!responses.empty()) {
      auto response = responses.front();
      assert(response.tensor_names().size() == 1);
      responses.pop_front();

      if (response.response_type() == MPIResponse::ResponseType::ALLREDUCE) {
        // Attempt to add more responses to this fused response.
        auto& entry = state.tensor_table[response.tensor_names()[0]];
        int64_t tensor_size = entry.tensor->size();

        while (!responses.empty()) {
          auto new_response = responses.front();
          assert(new_response.tensor_names().size() == 1);
          auto& new_entry = state.tensor_table[new_response.tensor_names()[0]];
          int64_t new_tensor_size = new_entry.tensor->size();

          if (response.response_type() == new_response.response_type() &&
              response.devices() == new_response.devices() &&
              entry.tensor->dtype() == new_entry.tensor->dtype() &&
              tensor_size + new_tensor_size <= state.tensor_fusion_threshold) {
            // These tensors will fuse together well.
            tensor_size += new_tensor_size;
            response.add_tensor_names(new_response.tensor_names()[0]);
            responses.pop_front();
          } else {
            // Don't try to fuse additional tensors since they are usually
            // computed in order of requests and skipping tensors may mean
            // that the batch will have to wait longer while skipped tensors
            // could be reduced at that time.
            break;
          }
        }
      }

      response_list.add_responses(response);
    }

    // Notify all nodes which tensors we'd like to reduce at this step.
    std::string encoded_response;
    MPIResponseList::SerializeToString(response_list, encoded_response);
    int encoded_response_length = (int)encoded_response.length() + 1;
    MPI_Bcast(&encoded_response_length, 1, MPI_INT, RANK_ZERO, state.mpi_comm);
    MPI_Bcast((void*)encoded_response.c_str(), encoded_response_length,
              MPI_BYTE, RANK_ZERO, state.mpi_comm);

    // Perform the collective operation. All nodes should end up performing
    // the same operation.
    for (auto& response : response_list.responses()) {
      PerformOperation(state.tensor_table, response);
    }

    // Check for stalled tensors.
    if (state.perform_stall_check &&
        std::chrono::steady_clock::now() - state.last_stall_check >
            STALL_WARNING_TIME) {
      CheckForStalledTensors(state);
      state.last_stall_check = std::chrono::steady_clock::now();
    }
  } else {
    std::string encoded_message;
    MPIRequestList message_list;
    message_list.set_shutdown(state.shut_down);
    while (!message_queue.empty()) {
      message_list.add_requests(message_queue.front());
      message_queue.pop();
    }
    MPIRequestList::SerializeToString(message_list, encoded_message);
    int encoded_message_length = (int)encoded_message.length() + 1;
    MPI_Gather(&encoded_message_length, 1, MPI_INT, nullptr, 1, MPI_INT,
               RANK_ZERO, state.mpi_comm);
    MPI_Gatherv((void*)encoded_message.c_str(), encoded_message_length,
                MPI_BYTE, nullptr, nullptr, nullptr, MPI_BYTE, RANK_ZERO,
                state.mpi_comm);

    int msg_length;
    MPI_Bcast(&msg_length, 1, MPI_INT, RANK_ZERO, state.mpi_comm);
    auto buffer = new char[msg_length];
    MPI_Bcast(buffer, msg_length, MPI_BYTE, RANK_ZERO, state.mpi_comm);
    std::string received_message(buffer, (size_t)msg_length);
    MPIResponseList response_list;
    MPIResponseList::ParseFromString(response_list, received_message);
    delete[] buffer;

    // Perform the collective operation. All nodes should end up performing
    // the same operation.
    for (auto& response : response_list.responses()) {
      PerformOperation(state.tensor_table, response);
    }

    if (response_list.shutdown()) {
      should_shut_down = true;
    }
  }

  return !should_shut_down;
}

// Start Horovod background thread. Ensure that this is
// only done once no matter how many times this function is called.
void InitializeHorovodOnce(const int* ranks, int nranks) {
  // Ensure background thread is only started once.
  if (!horovod_global.initialize_flag.test_and_set()) {
    for (int i = 0; i < nranks; i++) {
      horovod_global.ranks.push_back(ranks[i]);
    }

    horovod_global.background_thread =
        std::thread(BackgroundThreadLoop, std::ref(horovod_global));
  }

  // Wait to ensure that the background thread has finished initializing MPI.
  while (!horovod_global.initialization_done) {
    std::this_thread::sleep_for(std::chrono::milliseconds(1));
  }
}

} // namespace

Status CheckInitialized() {
  if (!horovod_global.initialization_done) {
    return NOT_INITIALIZED_ERROR;
  }
  return Status::OK();
}

extern "C" {

void horovod_init(const int* ranks, int nranks) {
  InitializeHorovodOnce(ranks, nranks);
}

void horovod_init_comm(MPI_Comm comm) {
  MPI_Comm_dup(comm, &(horovod_global.mpi_comm));
  InitializeHorovodOnce(NULL, 0);
}

void horovod_shutdown() {

  if (horovod_global.background_thread.joinable()) {
    horovod_global.shut_down = true;
    horovod_global.background_thread.join();
    // Reset the initialization flag to allow restarting with horovod_init(...)
    horovod_global.initialize_flag.clear();
    horovod_global.shut_down = false;
  }

  if (horovod_global.mpi_comm != MPI_COMM_NULL &&
      horovod_global.mpi_comm != MPI_COMM_WORLD) {
    MPI_Comm_free(&horovod_global.mpi_comm);
  }

  if (horovod_global.local_comm != MPI_COMM_NULL) {
    MPI_Comm_free(&horovod_global.local_comm);
  }

  if (horovod_global.cross_comm != MPI_COMM_NULL) {
    MPI_Comm_free(&horovod_global.cross_comm);
  }

  if (horovod_global.should_finalize) {
#if HAVE_DDL
    // ddl_finalize calls MPI_Finalize
    ddl_finalize();
#else
    int is_mpi_finalized = 0;
    MPI_Finalized(&is_mpi_finalized);
    if (!is_mpi_finalized) {
      MPI_Finalize();
    }
#endif
  }
}

int horovod_rank() {
  if (!horovod_global.initialization_done) {
    return -1;
  }
  return horovod_global.rank;
}

int horovod_local_rank() {
  if (!horovod_global.initialization_done) {
    return -1;
  }
  return horovod_global.local_rank;
}

int horovod_size() {
  if (!horovod_global.initialization_done) {
    return -1;
  }
  return horovod_global.size;
}

int horovod_local_size() {
  if (!horovod_global.initialization_done) {
    return -1;
  }
  return horovod_global.local_size;
}

int horovod_mpi_threads_supported() {
  if (!horovod_global.initialization_done) {
    return -1;
  }
  return horovod_global.mpi_threads_supported ? 1 : 0;
}

int horovod_synchronize() {
  if (!horovod_global.initialization_done) {
    return -1;
  }
  return MPI_Barrier(horovod_global.mpi_comm);
}
}

// MPI must be initialized and the background thread must be running before
// this function is called.
Status EnqueueTensorAllreduce(std::shared_ptr<OpContext> context,
                              std::shared_ptr<Tensor> tensor,
                              std::shared_ptr<Tensor> output,
                              std::shared_ptr<ReadyEvent> ready_event,
                              const std::string name, const int device,
                              StatusCallback callback) {
  MPIRequest message;
  message.set_request_rank(horovod_global.rank);
  message.set_tensor_name(name);
  message.set_tensor_type(tensor->dtype());
  message.set_device(device);
  message.set_request_type(MPIRequest::ALLREDUCE);
  for (int i = 0; i < tensor->shape().dims(); i++) {
    message.add_tensor_shape((int64_t)tensor->shape().dim_size(i));
  }

  TensorTableEntry e;
  e.tensor_name = name;
  e.context = context;
  e.tensor = tensor;
  e.output = output;
  e.ready_event = ready_event;
  e.device = device;
  e.callback = callback;

  std::lock_guard<std::mutex> guard(horovod_global.mutex);
  if (!horovod_global.shut_down) {
    horovod_global.tensor_table.emplace(name, std::move(e));
    horovod_global.message_queue.push(message);
    return Status::OK();
  } else {
    return SHUT_DOWN_ERROR;
  }
}

// MPI must be initialized and the background thread must be running before
// this function is called.
Status EnqueueTensorAllgather(std::shared_ptr<OpContext> context,
                              std::shared_ptr<Tensor> tensor,
                              std::shared_ptr<ReadyEvent> ready_event,
                              const std::string name, const int device,
                              StatusCallback callback) {
  MPIRequest message;
  message.set_request_rank(horovod_global.rank);
  message.set_tensor_name(name);
  message.set_tensor_type(tensor->dtype());
  message.set_device(device);
  message.set_request_type(MPIRequest::ALLGATHER);
  for (int i = 0; i < tensor->shape().dims(); i++) {
    message.add_tensor_shape((int64_t)tensor->shape().dim_size(i));
  }

  TensorTableEntry e;
  e.tensor_name = name;
  e.context = context;
  e.tensor = tensor;
  e.ready_event = ready_event;
  e.device = device;
  e.callback = callback;

  std::lock_guard<std::mutex> guard(horovod_global.mutex);
  if (!horovod_global.shut_down) {
    horovod_global.tensor_table.emplace(name, std::move(e));
    horovod_global.message_queue.push(message);
    return Status::OK();
  } else {
    return SHUT_DOWN_ERROR;
  }
}

// MPI must be initialized and the background thread must be running before
// this function is called.
Status EnqueueTensorBroadcast(std::shared_ptr<OpContext> context,
                              std::shared_ptr<Tensor> tensor,
                              std::shared_ptr<Tensor> output, int root_rank,
                              std::shared_ptr<ReadyEvent> ready_event,
                              const std::string name, const int device,
                              StatusCallback callback) {
  MPIRequest message;
  message.set_request_rank(horovod_global.rank);
  message.set_tensor_name(name);
  message.set_tensor_type(tensor->dtype());
  message.set_root_rank(root_rank);
  message.set_device(device);
  message.set_request_type(MPIRequest::BROADCAST);
  for (int i = 0; i < tensor->shape().dims(); i++) {
    message.add_tensor_shape((int64_t)tensor->shape().dim_size(i));
  }

  TensorTableEntry e;
  e.tensor_name = name;
  e.context = context;
  e.tensor = tensor;
  e.output = output;
  e.root_rank = root_rank;
  e.ready_event = ready_event;
  e.device = device;
  e.callback = callback;

  std::lock_guard<std::mutex> guard(horovod_global.mutex);
  if (!horovod_global.shut_down) {
    horovod_global.tensor_table.emplace(name, std::move(e));
    horovod_global.message_queue.push(message);
    return Status::OK();
  } else {
    return SHUT_DOWN_ERROR;
  }
}

} // namespace common
} // namespace horovod<|MERGE_RESOLUTION|>--- conflicted
+++ resolved
@@ -1605,14 +1605,7 @@
   state.initialization_done = true;
 
   // Iterate until shutdown.
-<<<<<<< HEAD
   while (RunLoopOnce(state, is_coordinator)) {};
-=======
-  int count = 0;
-  while (RunLoopOnce(state, is_coordinator)) {
-    count++;
-  };
->>>>>>> bd524c0e
 
   // TODO: init.cu:645 WARN Cuda failure 'driver shutting down'
   //#if HAVE_NCCL
@@ -1642,21 +1635,6 @@
   for (auto& cb : callbacks) {
     cb(SHUT_DOWN_ERROR);
   }
-<<<<<<< HEAD
-=======
-
-  MPI_Comm_free(&state.mpi_comm);
-  MPI_Comm_free(&state.local_comm);
-  MPI_Comm_free(&state.cross_comm);
-  MPI_Type_free(&state.mpi_float16_t);
-
-#if HAVE_DDL
-  // ddl_finalize calls MPI_Finalize
-  ddl_finalize();
-#else
-  MPI_Finalize();
-#endif
->>>>>>> bd524c0e
 }
 
 // The coordinator currently follows a master-worker paradigm. Rank zero acts
