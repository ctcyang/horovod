# Copyright 2016 The TensorFlow Authors. All Rights Reserved.
# Modifications copyright (C) 2017 Uber Technologies, Inc.
#
# Licensed under the Apache License, Version 2.0 (the "License");
# you may not use this file except in compliance with the License.
# You may obtain a copy of the License at
#
#     http://www.apache.org/licenses/LICENSE-2.0
#
# Unless required by applicable law or agreed to in writing, software
# distributed under the License is distributed on an "AS IS" BASIS,
# WITHOUT WARRANTIES OR CONDITIONS OF ANY KIND, either express or implied.
# See the License for the specific language governing permissions and
# limitations under the License.
# ==============================================================================
# pylint: disable=g-short-docstring-punctuation
"""## Communicating Between Processes with MPI

TensorFlow natively provides inter-device communication through send and
receive ops and inter-node communication through Distributed TensorFlow, based
on the same send and receive abstractions. On HPC clusters where Infiniband or
other high-speed node interconnects are available, these can end up being
insufficient for synchronous data-parallel training (without asynchronous
gradient descent). This module implements a variety of MPI ops which can take
advantage of hardware-specific MPI libraries for efficient communication.
"""

from __future__ import absolute_import
from __future__ import division
from __future__ import print_function

from horovod.common import check_extension

check_extension('horovod.tensorflow',
                'HOROVOD_WITH_TENSORFLOW', __file__, 'mpi_lib')

<<<<<<< HEAD
from horovod.tensorflow.compression import Compression
from horovod.tensorflow.mpi_ops import allgather
from horovod.tensorflow.mpi_ops import broadcast
from horovod.tensorflow.mpi_ops import _allreduce
=======
from horovod.tensorflow.mpi_ops import allgather, broadcast, _allreduce
from horovod.tensorflow.mpi_ops import init, shutdown
from horovod.tensorflow.mpi_ops import size, local_size, rank, local_rank
from horovod.tensorflow.mpi_ops import mpi_threads_supported
>>>>>>> f848375a

import tensorflow as tf


def allreduce(tensor, average=True, device_dense='', device_sparse='',
              compression=Compression.none):
    """Perform an allreduce on a tf.Tensor or tf.IndexedSlices.

    Arguments:
        tensor: tf.Tensor, tf.Variable, or tf.IndexedSlices to reduce.
        The shape of the input must be identical across all ranks.
        average: If True, computes the average over all ranks.
                 Otherwise, computes the sum over all ranks.
        device_dense: Device to be used for dense tensors. Uses GPU by default
                      if Horovod was build with HOROVOD_GPU_ALLREDUCE.
        device_sparse: Device to be used for sparse tensors. Uses GPU by default
                       if Horovod was build with HOROVOD_GPU_ALLGATHER.
        compression: Compression algorithm used to reduce the amount of data
                     sent and received by each worker node.  Defaults to not
                     using compression.

    This function performs a bandwidth-optimal ring allreduce on the input
    tensor. If the input is an tf.IndexedSlices, the function instead does an
    allgather on the values and the indices, effectively doing an allreduce on
    the represented tensor.
    """
    if isinstance(tensor, tf.IndexedSlices):
        with tf.device(device_sparse):
            # For IndexedSlices, do two allgathers intead of an allreduce.
            horovod_size = tf.cast(size(), tensor.values.dtype)
            values = allgather(tensor.values)
            indices = allgather(tensor.indices)

            # To make this operation into an average, divide all gathered values by
            # the Horovod size.
            new_values = tf.div(values, horovod_size) if average else values
        return tf.IndexedSlices(new_values, indices,
                                dense_shape=tensor.dense_shape)
    else:
        with tf.device(device_dense):
            compressor = compression.get_compressor(tensor.dtype)
            horovod_size = tf.cast(size(), dtype=tensor.dtype)
            tensor_to_sum = tf.div(tensor, horovod_size) if average else tensor
            tensor_compressed = compressor.compress(tensor_to_sum)
            summed_tensor_compressed = _allreduce(tensor_compressed)
            new_tensor = compressor.decompress(summed_tensor_compressed)
        return new_tensor


def broadcast_global_variables(root_rank):
    """Broadcasts all global variables from root rank to all other processes.

    Arguments:
        root_rank: rank of the process from which global variables will be broadcasted
        to all other processes.
    """
    return tf.group(*[tf.assign(var, broadcast(var, root_rank))
                      for var in tf.global_variables()])


class BroadcastGlobalVariablesHook(tf.train.SessionRunHook):
    """
    SessionRunHook that will broadcast all global variables from root rank
    to all other processes during initialization.

    This is necessary to ensure consistent initialization of all workers when
    training is started with random weights or restored from a checkpoint.
    """

    def __init__(self, root_rank, device=''):
        """Construct a new BroadcastGlobalVariablesHook that will broadcast all
        global variables from root rank to all other processes during initialization.

        Args:
          root_rank:
            Rank that will send data, other ranks will receive data.
          device:
            Device to be used for broadcasting. Uses GPU by default
            if Horovod was build with HOROVOD_GPU_BROADCAST.
        """
        super(BroadcastGlobalVariablesHook, self).__init__()
        self.root_rank = root_rank
        self.bcast_op = None
        self.device = device

    def begin(self):
        if not self.bcast_op or self.bcast_op.graph != tf.get_default_graph():
            with tf.device(self.device):
                self.bcast_op = broadcast_global_variables(self.root_rank)

    def after_create_session(self, session, coord):
        session.run(self.bcast_op)


class DistributedOptimizer(tf.train.Optimizer):
    """An optimizer that wraps another tf.Optimizer, using an allreduce to
    average gradient values before applying gradients to model weights."""

    def __init__(self, optimizer, name=None, use_locking=False, device_dense='',
                 device_sparse='', compression=Compression.none):
        """Construct a new DistributedOptimizer, which uses another optimizer
        under the hood for computing single-process gradient values and
        applying gradient updates after the gradient values have been averaged
        across all the Horovod ranks.

        Args:
          optimizer:
            Optimizer to use for computing gradients and applying updates.
          name:
            Optional name prefix for the operations created when applying
            gradients. Defaults to "Distributed" followed by the provided
            optimizer type.
          use_locking:
            Whether to use locking when updating variables.
            See Optimizer.__init__ for more info.
          device_dense:
            Device to be used for dense tensors. Uses GPU by default
            if Horovod was build with HOROVOD_GPU_ALLREDUCE.
          device_sparse:
            Device to be used for sparse tensors. Uses GPU by default
            if Horovod was build with HOROVOD_GPU_ALLGATHER.
          compression:
            Compression algorithm used during allreduce to reduce the amount
            of data sent during the each parameter update step.  Defaults to
            not using compression.
        """
        if name is None:
            name = "Distributed{}".format(type(optimizer).__name__)

        self._optimizer = optimizer
        self._device_dense = device_dense
        self._device_sparse = device_sparse
        self._compression = compression
        super(DistributedOptimizer, self).__init__(
            name=name, use_locking=use_locking)

    def compute_gradients(self, *args, **kwargs):
        """Compute gradients of all trainable variables.

        See Optimizer.compute_gradients() for more info.

        In DistributedOptimizer, compute_gradients() is overriden to also
        allreduce the gradients before returning them.
        """
        gradients = self._optimizer.compute_gradients(*args, **kwargs)
        if size() > 1:
            averaged_gradients = []
            with tf.name_scope(self._name + "_Allreduce"):
                for grad, var in gradients:
                    if grad is not None:
                        avg_grad = allreduce(grad,
                                             device_dense=self._device_dense,
                                             device_sparse=self._device_sparse,
                                             compression=self._compression)
                        averaged_gradients.append((avg_grad, var))
                    else:
                        averaged_gradients.append((None, var))
            return averaged_gradients
        else:
            return gradients

    def apply_gradients(self, *args, **kwargs):
        """Calls this same method on the underlying optimizer."""
        return self._optimizer.apply_gradients(*args, **kwargs)

    def get_slot(self, *args, **kwargs):
        """Calls this same method on the underlying optimizer."""
        return self._optimizer.get_slot(*args, **kwargs)

    def get_slot_names(self, *args, **kwargs):
        """Calls this same method on the underlying optimizer."""
        return self._optimizer.get_slot_names(*args, **kwargs)

    def variables(self, *args, **kwargs):
        """Calls this same method on the underlying optimizer."""
        return self._optimizer.variables(*args, **kwargs)<|MERGE_RESOLUTION|>--- conflicted
+++ resolved
@@ -34,17 +34,10 @@
 check_extension('horovod.tensorflow',
                 'HOROVOD_WITH_TENSORFLOW', __file__, 'mpi_lib')
 
-<<<<<<< HEAD
-from horovod.tensorflow.compression import Compression
-from horovod.tensorflow.mpi_ops import allgather
-from horovod.tensorflow.mpi_ops import broadcast
-from horovod.tensorflow.mpi_ops import _allreduce
-=======
 from horovod.tensorflow.mpi_ops import allgather, broadcast, _allreduce
 from horovod.tensorflow.mpi_ops import init, shutdown
 from horovod.tensorflow.mpi_ops import size, local_size, rank, local_rank
 from horovod.tensorflow.mpi_ops import mpi_threads_supported
->>>>>>> f848375a
 
 import tensorflow as tf
 
