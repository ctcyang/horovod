# Copyright 2017 Uber Technologies, Inc. All Rights Reserved.
#
# Licensed under the Apache License, Version 2.0 (the "License");
# you may not use this file except in compliance with the License.
# You may obtain a copy of the License at
#
#     http://www.apache.org/licenses/LICENSE-2.0
#
# Unless required by applicable law or agreed to in writing, software
# distributed under the License is distributed on an "AS IS" BASIS,
# WITHOUT WARRANTIES OR CONDITIONS OF ANY KIND, either express or implied.
# See the License for the specific language governing permissions and
# limitations under the License.
# ==============================================================================
from __future__ import print_function

import os
from setuptools import setup, Extension, find_packages
from setuptools.command.build_ext import build_ext
from distutils.errors import CompileError, DistutilsError, DistutilsPlatformError, LinkError
import shlex
import subprocess
import sys
import textwrap
import traceback
import re

from horovod import __version__


tensorflow_mpi_lib = Extension('horovod.tensorflow.mpi_lib', [])
torch_mpi_lib = Extension('horovod.torch.mpi_lib', [])
torch_mpi_lib_impl = Extension('horovod.torch.mpi_lib_impl', [])
<<<<<<< HEAD
mxnet_mpi_lib = Extension('horovod.mxnet.mpi_lib', [])
=======
torch_mpi_lib_v2 = Extension('horovod.torch.mpi_lib_v2', [])

>>>>>>> f848375a

def is_build_action():
    if len(sys.argv) <= 1:
        return False

    if sys.argv[1].startswith('build'):
        return True

    if sys.argv[1].startswith('bdist'):
        return True

    if sys.argv[1].startswith('install'):
        return True


def check_tf_version():
    try:
        import tensorflow as tf
        if tf.__version__ < '1.1.0':
            raise DistutilsPlatformError(
                'Your TensorFlow version %s is outdated.  '
                'Horovod requires tensorflow>=1.1.0' % tf.__version__)
    except ImportError:
        raise DistutilsPlatformError(
            'import tensorflow failed, is it installed?\n\n%s' % traceback.format_exc())
    except AttributeError:
        # This means that tf.__version__ was not exposed, which makes it *REALLY* old.
        raise DistutilsPlatformError(
            'Your TensorFlow version is outdated.  Horovod requires tensorflow>=1.1.0')


def check_mx_version():
    try:
        import mxnet as mx
        if mx.__version__ < '1.3.0':
            raise DistutilsPlatformError(
                'Your MXNet version %s is outdated.  '
                'Horovod requires mxnet>=1.3.0' % mx.__version__)
    except ImportError:
        raise DistutilsPlatformError(
            'import mxnet failed, is it installed?\n\n%s' % traceback.format_exc())
    except AttributeError:
        raise DistutilsPlatformError(
            'Your MXNet version is outdated.  Horovod requires mxnet>1.3.0')


def get_cpp_flags(build_ext):
    last_err = None
    default_flags = ['-std=c++11', '-fPIC', '-O2']
    if sys.platform == 'darwin':
        # Darwin most likely will have Clang, which has libc++.
        flags_to_try = [default_flags + ['-stdlib=libc++'], default_flags]
    else:
        flags_to_try = [default_flags, default_flags + ['-stdlib=libc++']]
    for cpp_flags in flags_to_try:
        try:
            test_compile(build_ext, 'test_cpp_flags', extra_compile_preargs=cpp_flags,
                         code=textwrap.dedent('''\
                    #include <unordered_map>
                    void test() {
                    }
                    '''))

            return cpp_flags
        except (CompileError, LinkError):
            last_err = 'Unable to determine C++ compilation flags (see error above).'
        except Exception:
            last_err = 'Unable to determine C++ compilation flags.  ' \
                       'Last error:\n\n%s' % traceback.format_exc()

    raise DistutilsPlatformError(last_err)


def get_link_flags(build_ext):
    last_err = None
    libtool_flags = ['-Wl,-exported_symbols_list,horovod.exp']
    ld_flags = ['-Wl,--version-script=horovod.lds']
    if sys.platform == 'darwin':
        flags_to_try = [libtool_flags, ld_flags]
    else:
        flags_to_try = [ld_flags, libtool_flags]
    for link_flags in flags_to_try:
        try:
            test_compile(build_ext, 'test_link_flags', extra_link_preargs=link_flags,
                         code=textwrap.dedent('''\
                    void test() {
                    }
                    '''))

            return link_flags
        except (CompileError, LinkError):
            last_err = 'Unable to determine C++ link flags (see error above).'
        except Exception:
            last_err = 'Unable to determine C++ link flags.  ' \
                       'Last error:\n\n%s' % traceback.format_exc()

    raise DistutilsPlatformError(last_err)


def get_tf_include_dirs():
    import tensorflow as tf
    tf_inc = tf.sysconfig.get_include()
    return [tf_inc, '%s/external/nsync/public' % tf_inc]


def get_tf_lib_dirs():
    import tensorflow as tf
    tf_lib = tf.sysconfig.get_lib()
    return [tf_lib]


def get_tf_libs(build_ext, lib_dirs, cpp_flags):
    last_err = None
    for tf_libs in [['tensorflow_framework'], []]:
        try:
            lib_file = test_compile(build_ext, 'test_tensorflow_libs',
                                    library_dirs=lib_dirs, libraries=tf_libs,
                                    extra_compile_preargs=cpp_flags,
                                    code=textwrap.dedent('''\
                    void test() {
                    }
                    '''))

            from tensorflow.python.framework import load_library
            load_library.load_op_library(lib_file)

            return tf_libs
        except (CompileError, LinkError):
            last_err = 'Unable to determine -l link flags to use with TensorFlow (see error above).'
        except Exception:
            last_err = 'Unable to determine -l link flags to use with TensorFlow.  ' \
                       'Last error:\n\n%s' % traceback.format_exc()

    raise DistutilsPlatformError(last_err)


def get_tf_abi(build_ext, include_dirs, lib_dirs, libs, cpp_flags):
    last_err = None
    cxx11_abi_macro = '_GLIBCXX_USE_CXX11_ABI'
    for cxx11_abi in ['0', '1']:
        try:
            lib_file = test_compile(build_ext, 'test_tensorflow_abi',
                                    macros=[(cxx11_abi_macro, cxx11_abi)],
                                    include_dirs=include_dirs, library_dirs=lib_dirs,
                                    libraries=libs, extra_compile_preargs=cpp_flags,
                                    code=textwrap.dedent('''\
                #include <string>
                #include "tensorflow/core/framework/op.h"
                #include "tensorflow/core/framework/op_kernel.h"
                #include "tensorflow/core/framework/shape_inference.h"
                void test() {
                    auto ignore = tensorflow::strings::StrCat("a", "b");
                }
                '''))

            from tensorflow.python.framework import load_library
            load_library.load_op_library(lib_file)

            return cxx11_abi_macro, cxx11_abi
        except (CompileError, LinkError):
            last_err = 'Unable to determine CXX11 ABI to use with TensorFlow (see error above).'
        except Exception:
            last_err = 'Unable to determine CXX11 ABI to use with TensorFlow.  ' \
                       'Last error:\n\n%s' % traceback.format_exc()

    raise DistutilsPlatformError(last_err)


def get_tf_flags(build_ext, cpp_flags):
    import tensorflow as tf
    try:
        return tf.sysconfig.get_compile_flags(), tf.sysconfig.get_link_flags()
    except AttributeError:
        # fallback to the previous logic
        tf_include_dirs = get_tf_include_dirs()
        tf_lib_dirs = get_tf_lib_dirs()
        tf_libs = get_tf_libs(build_ext, tf_lib_dirs, cpp_flags)
        tf_abi = get_tf_abi(build_ext, tf_include_dirs,
                            tf_lib_dirs, tf_libs, cpp_flags)

        compile_flags = []
        for include_dir in tf_include_dirs:
            compile_flags.append('-I%s' % include_dir)
        if tf_abi:
            compile_flags.append('-D%s=%s' % tf_abi)

        link_flags = []
        for lib_dir in tf_lib_dirs:
            link_flags.append('-L%s' % lib_dir)
        for lib in tf_libs:
            link_flags.append('-l%s' % lib)

        return compile_flags, link_flags


def get_mx_flags(build_ext, cpp_flags):
    import mxnet as mx
    compile_flags = []
    link_flags = []
    mx_lib_dirs = ['/home/ubuntu/master/lib']
    mx_libs = ['mxnet']
    for lib_dir in mx_lib_dirs:
        link_flags.append('-L%s' % lib_dir)
    for lib in mx_libs:
        link_flags.append('-l%s' % lib)

    return compile_flags, link_flags


def get_mpi_flags():
    show_command = os.environ.get('HOROVOD_MPICXX_SHOW', 'mpicxx -show')
    try:
        mpi_show_output = subprocess.check_output(
            shlex.split(show_command), universal_newlines=True).strip()
        mpi_show_args = shlex.split(mpi_show_output)
        if not mpi_show_args[0].startswith('-'):
            # Open MPI and MPICH print compiler name as a first word, skip it
            mpi_show_args = mpi_show_args[1:]
        # strip off compiler call portion and always escape each arg
        return ' '.join(['"' + arg.replace('"', '"\'"\'"') + '"'
                         for arg in mpi_show_args])
    except Exception:
        raise DistutilsPlatformError(
            '%s failed (see error below), is MPI in $PATH?\n'
            'Note: If your version of MPI has a custom command to show compilation flags, '
            'please specify it with the HOROVOD_MPICXX_SHOW environment variable.\n\n'
            '%s' % (show_command, traceback.format_exc()))


def test_compile(build_ext, name, code, libraries=None, include_dirs=None, library_dirs=None,
                 macros=None, extra_compile_preargs=None, extra_link_preargs=None):
    test_compile_dir = os.path.join(build_ext.build_temp, 'test_compile')
    if not os.path.exists(test_compile_dir):
        os.makedirs(test_compile_dir)

    source_file = os.path.join(test_compile_dir, '%s.cc' % name)
    with open(source_file, 'w') as f:
        f.write(code)

    compiler = build_ext.compiler
    [object_file] = compiler.object_filenames([source_file])
    shared_object_file = compiler.shared_object_filename(
        name, output_dir=test_compile_dir)

    compiler.compile([source_file], extra_preargs=extra_compile_preargs,
                     include_dirs=include_dirs, macros=macros)
    compiler.link_shared_object(
        [object_file], shared_object_file, libraries=libraries, library_dirs=library_dirs,
        extra_preargs=extra_link_preargs)

    return shared_object_file


def get_cuda_dirs(build_ext, cpp_flags):
    cuda_include_dirs = []
    cuda_lib_dirs = []

    cuda_home = os.environ.get('HOROVOD_CUDA_HOME')
    if cuda_home:
        cuda_include_dirs += ['%s/include' % cuda_home]
        cuda_lib_dirs += ['%s/lib' % cuda_home, '%s/lib64' % cuda_home]

    cuda_include = os.environ.get('HOROVOD_CUDA_INCLUDE')
    if cuda_include:
        cuda_include_dirs += [cuda_include]

    cuda_lib = os.environ.get('HOROVOD_CUDA_LIB')
    if cuda_lib:
        cuda_lib_dirs += [cuda_lib]

    if not cuda_include_dirs and not cuda_lib_dirs:
        # default to /usr/local/cuda
        cuda_include_dirs += ['/usr/local/cuda/include']
        cuda_lib_dirs += ['/usr/local/cuda/lib', '/usr/local/cuda/lib64']

    try:
        test_compile(build_ext, 'test_cuda', libraries=['cudart'], include_dirs=cuda_include_dirs,
                     library_dirs=cuda_lib_dirs, extra_compile_preargs=cpp_flags,
                     code=textwrap.dedent('''\
            #include <cuda_runtime.h>
            void test() {
                cudaSetDevice(0);
            }
            '''))
    except (CompileError, LinkError):
        raise DistutilsPlatformError(
            'CUDA library was not found (see error above).\n'
            'Please specify correct CUDA location with the HOROVOD_CUDA_HOME '
            'environment variable or combination of HOROVOD_CUDA_INCLUDE and '
            'HOROVOD_CUDA_LIB environment variables.\n\n'
            'HOROVOD_CUDA_HOME - path where CUDA include and lib directories can be found\n'
            'HOROVOD_CUDA_INCLUDE - path to CUDA include directory\n'
            'HOROVOD_CUDA_LIB - path to CUDA lib directory')

    return cuda_include_dirs, cuda_lib_dirs


def get_nccl_vals(build_ext, cuda_include_dirs, cuda_lib_dirs, cpp_flags):
    nccl_include_dirs = []
    nccl_lib_dirs = []
    nccl_libs = []

    nccl_home = os.environ.get('HOROVOD_NCCL_HOME')
    if nccl_home:
        nccl_include_dirs += ['%s/include' % nccl_home]
        nccl_lib_dirs += ['%s/lib' % nccl_home, '%s/lib64' % nccl_home]

    nccl_include_dir = os.environ.get('HOROVOD_NCCL_INCLUDE')
    if nccl_include_dir:
        nccl_include_dirs += [nccl_include_dir]

    nccl_lib_dir = os.environ.get('HOROVOD_NCCL_LIB')
    if nccl_lib_dir:
        nccl_lib_dirs += [nccl_lib_dir]

    nccl_link_mode = os.environ.get('HOROVOD_NCCL_LINK', 'STATIC')
    if nccl_link_mode.upper() == 'SHARED':
        nccl_libs += ['nccl']
    else:
        nccl_libs += ['nccl_static']

    try:
        test_compile(build_ext, 'test_nccl', libraries=nccl_libs, include_dirs=nccl_include_dirs + cuda_include_dirs,
                     library_dirs=nccl_lib_dirs + cuda_lib_dirs, extra_compile_preargs=cpp_flags,
                     code=textwrap.dedent('''\
            #include <nccl.h>
            #if NCCL_MAJOR < 2
            #error Horovod requires NCCL 2.0 or later version, please upgrade.
            #endif
            void test() {
                ncclUniqueId nccl_id;
                ncclGetUniqueId(&nccl_id);
            }
            '''))
    except (CompileError, LinkError):
        raise DistutilsPlatformError(
            'NCCL 2.0 library or its later version was not found (see error above).\n'
            'Please specify correct NCCL location with the HOROVOD_NCCL_HOME '
            'environment variable or combination of HOROVOD_NCCL_INCLUDE and '
            'HOROVOD_NCCL_LIB environment variables.\n\n'
            'HOROVOD_NCCL_HOME - path where NCCL include and lib directories can be found\n'
            'HOROVOD_NCCL_INCLUDE - path to NCCL include directory\n'
            'HOROVOD_NCCL_LIB - path to NCCL lib directory')

    return nccl_include_dirs, nccl_lib_dirs, nccl_libs

def get_ddl_dirs():
    # Default DDL home
    ddl_home = '/opt/DL/ddl'
    ddl_include_dir = '%s/include' % ddl_home
    ddl_lib_dir = '%s/lib' % ddl_home

    if not os.path.exists(ddl_lib_dir):
        raise DistutilsPlatformError('DDL lib was not found. Please, make sure \'ddl\' package is installed.')
    if not os.path.exists(ddl_include_dir):
        raise DistutilsPlatformError('DDL include was not found. Please, make sure \'ddl-dev\' package is installed.')

    return [ddl_include_dir], [ddl_lib_dir]


def get_ddl_dirs():
    # Default DDL home
    ddl_home = '/opt/DL/ddl'
    ddl_include_dir = '%s/include' % ddl_home
    ddl_lib_dir = '%s/lib' % ddl_home

    if not os.path.exists(ddl_lib_dir):
        raise DistutilsPlatformError(
            'DDL lib was not found. Please, make sure \'ddl\' package is installed.')
    if not os.path.exists(ddl_include_dir):
        raise DistutilsPlatformError(
            'DDL include was not found. Please, make sure \'ddl-dev\' package is installed.')

    return [ddl_include_dir], [ddl_lib_dir]


def get_common_options(build_ext):
    cpp_flags = get_cpp_flags(build_ext)
    link_flags = get_link_flags(build_ext)
    mpi_flags = get_mpi_flags()
    mxnet_include_dirs = os.environ.get('INCLUDES')

    gpu_allreduce = os.environ.get('HOROVOD_GPU_ALLREDUCE')
    if gpu_allreduce and gpu_allreduce != 'MPI' and gpu_allreduce != 'NCCL' and \
       gpu_allreduce != 'DDL':
        raise DistutilsError('HOROVOD_GPU_ALLREDUCE=%s is invalid, supported '
                             'values are "", "MPI", "NCCL", "DDL".' % gpu_allreduce)

    gpu_allgather = os.environ.get('HOROVOD_GPU_ALLGATHER')
    if gpu_allgather and gpu_allgather != 'MPI':
        raise DistutilsError('HOROVOD_GPU_ALLGATHER=%s is invalid, supported '
                             'values are "", "MPI".' % gpu_allgather)

    gpu_broadcast = os.environ.get('HOROVOD_GPU_BROADCAST')
    if gpu_broadcast and gpu_broadcast != 'MPI':
        raise DistutilsError('HOROVOD_GPU_BROADCAST=%s is invalid, supported '
                             'values are "", "MPI".' % gpu_broadcast)

    if gpu_allreduce or gpu_allgather or gpu_broadcast:
        have_cuda = True
        cuda_include_dirs, cuda_lib_dirs = get_cuda_dirs(build_ext, cpp_flags)
    else:
        have_cuda = False
        cuda_include_dirs = cuda_lib_dirs = []

    if gpu_allreduce == 'NCCL':
        have_nccl = True
        nccl_include_dirs, nccl_lib_dirs, nccl_libs = get_nccl_vals(
            build_ext, cuda_include_dirs, cuda_lib_dirs, cpp_flags)
    else:
        have_nccl = False
        nccl_include_dirs = nccl_lib_dirs = nccl_libs = []

    if gpu_allreduce == 'DDL':
        have_ddl = True
        ddl_include_dirs, ddl_lib_dirs = get_ddl_dirs()
    else:
        have_ddl = False
        ddl_include_dirs = ddl_lib_dirs = []

<<<<<<< HEAD
=======
    if (gpu_allreduce == 'NCCL' and (gpu_allgather == 'MPI' or gpu_broadcast == 'MPI')
            and not os.environ.get('HOROVOD_ALLOW_MIXED_GPU_IMPL')):
        raise DistutilsError('You should not mix NCCL and MPI GPU due to a possible deadlock.\n'
                             'If you\'re sure you want to mix them, set the '
                             'HOROVOD_ALLOW_MIXED_GPU_IMPL environment variable to \'1\'.')

>>>>>>> f848375a
    MACROS = []
    INCLUDES = []
    SOURCES = ['horovod/common/common.cc',
               'horovod/common/mpi_message.cc',
               'horovod/common/operations.cc',
               'horovod/common/timeline.cc']
    COMPILE_FLAGS = cpp_flags + shlex.split(mpi_flags)
    LINK_FLAGS = link_flags + shlex.split(mpi_flags)
    LIBRARY_DIRS = []
    LIBRARIES = []

    if have_cuda:
        MACROS += [('HAVE_CUDA', '1')]
        INCLUDES += cuda_include_dirs
        LIBRARY_DIRS += cuda_lib_dirs
        LIBRARIES += ['cudart']

    if have_nccl:
        MACROS += [('HAVE_NCCL', '1')]
        INCLUDES += nccl_include_dirs
        LIBRARY_DIRS += nccl_lib_dirs
        LIBRARIES += nccl_libs

    if have_ddl:
        MACROS += [('HAVE_DDL', '1')]
        INCLUDES += ddl_include_dirs
        LIBRARY_DIRS += ddl_lib_dirs
        LIBRARIES += ['ddl', 'ddl_pack']

<<<<<<< HEAD
    if mxnet_include_dirs:
        MACROS += [('MSHADOW_USE_CBLAS', '1')]
        INCLUDES += ['%s' % mxnet_include_dirs]

=======
>>>>>>> f848375a
    if gpu_allreduce:
        MACROS += [('HOROVOD_GPU_ALLREDUCE', "'%s'" % gpu_allreduce[0])]

    if gpu_allgather:
        MACROS += [('HOROVOD_GPU_ALLGATHER', "'%s'" % gpu_allgather[0])]

    if gpu_broadcast:
        MACROS += [('HOROVOD_GPU_BROADCAST', "'%s'" % gpu_broadcast[0])]

    return dict(MACROS=MACROS,
                INCLUDES=INCLUDES,
                SOURCES=SOURCES,
                COMPILE_FLAGS=COMPILE_FLAGS,
                LINK_FLAGS=LINK_FLAGS,
                LIBRARY_DIRS=LIBRARY_DIRS,
                LIBRARIES=LIBRARIES)


def build_tf_extension(build_ext, options):
    check_tf_version()
    tf_compile_flags, tf_link_flags = get_tf_flags(
        build_ext, options['COMPILE_FLAGS'])

    tensorflow_mpi_lib.define_macros = options['MACROS']
    tensorflow_mpi_lib.include_dirs = options['INCLUDES']
    tensorflow_mpi_lib.sources = options['SOURCES'] + \
        ['horovod/tensorflow/mpi_ops.cc']
    tensorflow_mpi_lib.extra_compile_args = options['COMPILE_FLAGS'] + \
        tf_compile_flags
    tensorflow_mpi_lib.extra_link_args = options['LINK_FLAGS'] + tf_link_flags
    tensorflow_mpi_lib.library_dirs = options['LIBRARY_DIRS']
    tensorflow_mpi_lib.libraries = options['LIBRARIES']

    build_ext.build_extension(tensorflow_mpi_lib)


def parse_version(version_str):
    m = re.match('^(\d+)(?:\.(\d+))?(?:\.(\d+))?(?:\.(\d+))?', version_str)
    if m is None:
        return None

    # turn version string to long integer
    version = int(m.group(1)) * 10 ** 9
    if m.group(2) is not None:
        version += int(m.group(2)) * 10 ** 6
    if m.group(3) is not None:
        version += int(m.group(3)) * 10 ** 3
    if m.group(4) is not None:
        version += int(m.group(4))
    return version


def build_mx_extension(build_ext, options):
    check_mx_version()
    mx_compile_flags, mx_link_flags = get_mx_flags(
        build_ext, options['COMPILE_FLAGS'])

    mxnet_mpi_lib.define_macros = options['MACROS']
    mxnet_mpi_lib.include_dirs = options['INCLUDES']
    mxnet_mpi_lib.sources = options['SOURCES'] + \
        ['horovod/mxnet/mpi_ops.cc',
         'horovod/mxnet/handle_manager.cc',
         'horovod/mxnet/ready_event.cc',
         'horovod/mxnet/tensor_util.cc',
         'horovod/mxnet/cuda_util.cc',
         'horovod/mxnet/adapter.cc']
    mxnet_mpi_lib.extra_compile_args = options['COMPILE_FLAGS'] + \
        mx_compile_flags
    mxnet_mpi_lib.extra_link_args = options['LINK_FLAGS'] + mx_link_flags

    build_ext.build_extension(mxnet_mpi_lib)

    # Return ABI flags used for MXNet compilation.  We will use this flag
    # to compile all the libraries.
    return [flag for flag in mx_compile_flags if '_GLIBCXX_USE_CXX11_ABI' in flag]

def dummy_import_torch():
    try:
        import torch
    except:
        pass


def check_torch_version():
    try:
        import torch
    except ImportError:
        raise DistutilsPlatformError(
            'import torch failed, is it installed?\n\n%s' % traceback.format_exc())

    # parse version
    version = parse_version(torch.__version__)
    if version is None:
        raise DistutilsPlatformError(
            'Unable to determine PyTorch version from the version string \'%s\'' % torch.__version__)
    return version


def is_torch_cuda():
    try:
        from torch.utils.ffi import create_extension
        cuda_test_ext = create_extension(
            name='horovod.torch.test_cuda',
            headers=['horovod/torch/dummy.h'],
            sources=[],
            with_cuda=True,
            extra_compile_args=['-std=c11', '-fPIC', '-O2']
        )
        cuda_test_ext.build()
        return True
    except:
        print('INFO: Above error indicates that this PyTorch installation does not support CUDA.')
        return False


def is_torch_cuda_v2(build_ext, include_dirs, extra_compile_args):
    try:
        from torch.utils.cpp_extension import include_paths
        test_compile(build_ext, 'test_torch_cuda', include_dirs=include_dirs + include_paths(cuda=True),
                     extra_compile_preargs=extra_compile_args, code=textwrap.dedent('''\
            #include <THC/THC.h>
            void test() {
            }
            '''))
        return True
    except (CompileError, LinkError, EnvironmentError):
        print('INFO: Above error indicates that this PyTorch installation does not support CUDA.')
        return False


def check_macro(macros, key):
    return any(k == key and v for k, v in macros)


def set_macro(macros, key, new_value):
    if any(k == key for k, _ in macros):
        return [(k, new_value if k == key else v) for k, v in macros]
    else:
        return macros + [(key, new_value)]


class protect_files(object):
    def __init__(self, *files):
        self.files = files

    def __enter__(self):
        for file in self.files:
            os.rename(file, file + '.protected')

    def __exit__(self, type, value, traceback):
        for file in self.files:
            os.rename(file + '.protected', file)


def build_torch_extension(build_ext, options, torch_version):
    have_cuda = is_torch_cuda()
    if not have_cuda and check_macro(options['MACROS'], 'HAVE_CUDA'):
        raise DistutilsPlatformError(
            'Horovod build with GPU support was requested, but this PyTorch '
            'installation does not support CUDA.')

    # Update HAVE_CUDA to mean that PyTorch supports CUDA. Internally, we will be checking
    # HOROVOD_GPU_(ALLREDUCE|ALLGATHER|BROADCAST) to decide whether we should use GPU
    # version or transfer tensors to CPU memory for those operations.
    updated_macros = set_macro(
        options['MACROS'], 'HAVE_CUDA', str(int(have_cuda)))

    # Export TORCH_VERSION equal to our representation of torch.__version__. Internally it's
    # used for backwards compatibility checks.
    updated_macros = set_macro(updated_macros, 'TORCH_VERSION', str(torch_version))

    # Create_extension overwrites these files which are customized, we need to protect them.
    with protect_files('horovod/torch/mpi_lib/__init__.py',
                       'horovod/torch/mpi_lib_impl/__init__.py'):
        from torch.utils.ffi import create_extension
        ffi_iface = create_extension(
            name='horovod.torch.mpi_lib',
            headers=['horovod/torch/interface.h'] +
            (['horovod/torch/interface_cuda.h'] if have_cuda else []),
            with_cuda=have_cuda,
            language='c',
            package=True,
            sources=[],
            extra_compile_args=['-std=c11', '-fPIC', '-O2']
        )
        ffi_impl = create_extension(
            name='horovod.torch.mpi_lib_impl',
            headers=[],
            with_cuda=have_cuda,
            language='c++',
            package=True,
            source_extension='.cc',
            define_macros=updated_macros,
            include_dirs=options['INCLUDES'],
            sources=options['SOURCES'] + ['horovod/torch/mpi_ops.cc',
                                          'horovod/torch/handle_manager.cc',
                                          'horovod/torch/ready_event.cc',
                                          'horovod/torch/tensor_util.cc',
                                          'horovod/torch/cuda_util.cc',
                                          'horovod/torch/adapter.cc'],
            extra_compile_args=options['COMPILE_FLAGS'],
            extra_link_args=options['LINK_FLAGS'],
            library_dirs=options['LIBRARY_DIRS'],
            libraries=options['LIBRARIES']
        )

    for ffi, setuptools_ext in [(ffi_iface, torch_mpi_lib),
                                (ffi_impl, torch_mpi_lib_impl)]:
        ffi_ext = ffi.distutils_extension()
        # ffi_ext is distutils Extension, not setuptools Extension
        for k, v in ffi_ext.__dict__.items():
            setuptools_ext.__dict__[k] = v
        build_ext.build_extension(setuptools_ext)


def build_torch_extension_v2(build_ext, options, torch_version):
    have_cuda = is_torch_cuda_v2(build_ext, include_dirs=options['INCLUDES'],
                                 extra_compile_args=options['COMPILE_FLAGS'])
    if not have_cuda and check_macro(options['MACROS'], 'HAVE_CUDA'):
        raise DistutilsPlatformError(
            'Horovod build with GPU support was requested, but this PyTorch '
            'installation does not support CUDA.')

    # Update HAVE_CUDA to mean that PyTorch supports CUDA. Internally, we will be checking
    # HOROVOD_GPU_(ALLREDUCE|ALLGATHER|BROADCAST) to decide whether we should use GPU
    # version or transfer tensors to CPU memory for those operations.
    updated_macros = set_macro(
        options['MACROS'], 'HAVE_CUDA', str(int(have_cuda)))

    # Export TORCH_VERSION equal to our representation of torch.__version__. Internally it's
    # used for backwards compatibility checks.
    updated_macros = set_macro(updated_macros, 'TORCH_VERSION', str(torch_version))

    # Always set _GLIBCXX_USE_CXX11_ABI, since PyTorch can only detect whether it was set to 1.
    import torch
    updated_macros = set_macro(updated_macros, '_GLIBCXX_USE_CXX11_ABI',
                               str(int(torch.compiled_with_cxx11_abi())))

    if have_cuda:
        from torch.utils.cpp_extension import CUDAExtension as TorchExtension
    else:
        # CUDAExtension fails with `ld: library not found for -lcudart` if CUDA is not present
        from torch.utils.cpp_extension import CppExtension as TorchExtension
    ext = TorchExtension(torch_mpi_lib_v2.name,
                         define_macros=updated_macros,
                         include_dirs=options['INCLUDES'],
                         sources=options['SOURCES'] + ['horovod/torch/mpi_ops_v2.cc',
                                                       'horovod/torch/handle_manager.cc',
                                                       'horovod/torch/ready_event.cc',
                                                       'horovod/torch/cuda_util.cc',
                                                       'horovod/torch/adapter_v2.cc'],
                         extra_compile_args=options['COMPILE_FLAGS'],
                         extra_link_args=options['LINK_FLAGS'],
                         library_dirs=options['LIBRARY_DIRS'],
                         libraries=options['LIBRARIES'])

    # Patch an existing torch_mpi_lib_v2 extension object.
    for k, v in ext.__dict__.items():
        torch_mpi_lib_v2.__dict__[k] = v
    build_ext.build_extension(torch_mpi_lib_v2)


# run the customize_compiler
class custom_build_ext(build_ext):
    def build_extensions(self):
        options = get_common_options(self)
        built_plugins = []
        # If PyTorch is installed, it must be imported before TensorFlow, otherwise
        # we may get an error: dlopen: cannot load any more object with static TLS
        dummy_import_torch()
        if not os.environ.get('HOROVOD_WITHOUT_TENSORFLOW'):
            try:
                build_tf_extension(self, options)
                built_plugins.append(True)
            except:
                if not os.environ.get('HOROVOD_WITH_TENSORFLOW'):
                    print('INFO: Unable to build TensorFlow plugin, will skip it.\n\n'
                          '%s' % traceback.format_exc(), file=sys.stderr)
                    built_plugins.append(False)
                else:
                    raise
        if not os.environ.get('HOROVOD_WITHOUT_PYTORCH'):
            try:
                torch_version = check_torch_version()
                if torch_version >= 4002000:
                    build_torch_extension_v2(self, options, torch_version)
                else:
                    build_torch_extension(self, options, torch_version)
                built_plugins.append(True)
            except:
                if not os.environ.get('HOROVOD_WITH_PYTORCH'):
                    print('INFO: Unable to build PyTorch plugin, will skip it.\n\n'
                          '%s' % traceback.format_exc(), file=sys.stderr)
                    built_plugins.append(False)
                else:
                    raise
        if not os.environ.get('HOROVOD_WITHOUT_MXNET'):
            try:
                build_mx_extension(self, options)
                built_plugins.append(True)
            except Exception as e:
                print(e)
                if not os.environ.get('HOROVOD_WITHOUT_MXNET'):
                    print('INFO: Unable to build MXNet plugin, will skip it.\n\n'
                          '%s' % traceback.format_exc(), file=sys.stderr)
                    built_plugins.append(False)
                else:
                    raise
        if not built_plugins:
            raise DistutilsError(
                'Both TensorFlow and PyTorch plugins were excluded from build. Aborting.')
        if not any(built_plugins):
            raise DistutilsError(
                'Neither TensorFlow nor PyTorch plugins were built. See errors above.')


setup(name='horovod',
      version=__version__,
      packages=find_packages(),
      description='Distributed training framework for TensorFlow, Keras, and PyTorch.',
      author='Uber Technologies, Inc.',
      long_description=textwrap.dedent('''\
          Horovod is a distributed training framework for TensorFlow, Keras, and PyTorch.
          The goal of Horovod is to make distributed Deep Learning fast and easy to use.'''),
      url='https://github.com/uber/horovod',
      classifiers=[
          'License :: OSI Approved :: Apache Software License'
      ],
<<<<<<< HEAD
      ext_modules=[common_mpi_lib, tensorflow_mpi_lib,
                   torch_mpi_lib, torch_mpi_lib_impl,
                   mxnet_mpi_lib],
=======
      ext_modules=[tensorflow_mpi_lib, torch_mpi_lib, torch_mpi_lib_impl, torch_mpi_lib_v2],
>>>>>>> f848375a
      cmdclass={'build_ext': custom_build_ext},
      # cffi is required for PyTorch
      # If cffi is specified in setup_requires, it will need libffi to be installed on the machine,
      # which is undesirable.  Luckily, `install` action will install cffi before executing build,
      # so it's only necessary for `build*` or `bdist*` actions.
      setup_requires=['cffi>=1.4.0'] if is_build_action() else [],
      install_requires=['cffi>=1.4.0'],
      zip_safe=False)<|MERGE_RESOLUTION|>--- conflicted
+++ resolved
@@ -31,12 +31,9 @@
 tensorflow_mpi_lib = Extension('horovod.tensorflow.mpi_lib', [])
 torch_mpi_lib = Extension('horovod.torch.mpi_lib', [])
 torch_mpi_lib_impl = Extension('horovod.torch.mpi_lib_impl', [])
-<<<<<<< HEAD
+torch_mpi_lib_v2 = Extension('horovod.torch.mpi_lib_v2', [])
 mxnet_mpi_lib = Extension('horovod.mxnet.mpi_lib', [])
-=======
-torch_mpi_lib_v2 = Extension('horovod.torch.mpi_lib_v2', [])
-
->>>>>>> f848375a
+
 
 def is_build_action():
     if len(sys.argv) <= 1:
@@ -232,13 +229,12 @@
         return compile_flags, link_flags
 
 
-def get_mx_flags(build_ext, cpp_flags):
+def get_mx_flags(build_ext, cpp_flags, lib_dirs):
     import mxnet as mx
     compile_flags = []
     link_flags = []
-    mx_lib_dirs = ['/home/ubuntu/master/lib']
     mx_libs = ['mxnet']
-    for lib_dir in mx_lib_dirs:
+    for lib_dir in lib_dirs:
         link_flags.append('-L%s' % lib_dir)
     for lib in mx_libs:
         link_flags.append('-l%s' % lib)
@@ -418,6 +414,7 @@
     link_flags = get_link_flags(build_ext)
     mpi_flags = get_mpi_flags()
     mxnet_include_dirs = os.environ.get('INCLUDES')
+    mxnet_library_dirs = os.environ.get('LIBRARY_DIRS')
 
     gpu_allreduce = os.environ.get('HOROVOD_GPU_ALLREDUCE')
     if gpu_allreduce and gpu_allreduce != 'MPI' and gpu_allreduce != 'NCCL' and \
@@ -457,15 +454,12 @@
         have_ddl = False
         ddl_include_dirs = ddl_lib_dirs = []
 
-<<<<<<< HEAD
-=======
     if (gpu_allreduce == 'NCCL' and (gpu_allgather == 'MPI' or gpu_broadcast == 'MPI')
             and not os.environ.get('HOROVOD_ALLOW_MIXED_GPU_IMPL')):
         raise DistutilsError('You should not mix NCCL and MPI GPU due to a possible deadlock.\n'
                              'If you\'re sure you want to mix them, set the '
                              'HOROVOD_ALLOW_MIXED_GPU_IMPL environment variable to \'1\'.')
 
->>>>>>> f848375a
     MACROS = []
     INCLUDES = []
     SOURCES = ['horovod/common/common.cc',
@@ -495,13 +489,13 @@
         LIBRARY_DIRS += ddl_lib_dirs
         LIBRARIES += ['ddl', 'ddl_pack']
 
-<<<<<<< HEAD
     if mxnet_include_dirs:
         MACROS += [('MSHADOW_USE_CBLAS', '1')]
         INCLUDES += ['%s' % mxnet_include_dirs]
 
-=======
->>>>>>> f848375a
+    if mxnet_library_dirs:
+        INCLUDES += ['%s' % mxnet_library_dirs]
+
     if gpu_allreduce:
         MACROS += [('HOROVOD_GPU_ALLREDUCE', "'%s'" % gpu_allreduce[0])]
 
@@ -557,7 +551,7 @@
 def build_mx_extension(build_ext, options):
     check_mx_version()
     mx_compile_flags, mx_link_flags = get_mx_flags(
-        build_ext, options['COMPILE_FLAGS'])
+        build_ext, options['COMPILE_FLAGS'], options['LIBRARY_DIRS'])
 
     mxnet_mpi_lib.define_macros = options['MACROS']
     mxnet_mpi_lib.include_dirs = options['INCLUDES']
@@ -830,13 +824,9 @@
       classifiers=[
           'License :: OSI Approved :: Apache Software License'
       ],
-<<<<<<< HEAD
-      ext_modules=[common_mpi_lib, tensorflow_mpi_lib,
+      ext_modules=[tensorflow_mpi_lib,
                    torch_mpi_lib, torch_mpi_lib_impl,
-                   mxnet_mpi_lib],
-=======
-      ext_modules=[tensorflow_mpi_lib, torch_mpi_lib, torch_mpi_lib_impl, torch_mpi_lib_v2],
->>>>>>> f848375a
+                   torch_mpi_lib_v2, mxnet_mpi_lib],
       cmdclass={'build_ext': custom_build_ext},
       # cffi is required for PyTorch
       # If cffi is specified in setup_requires, it will need libffi to be installed on the machine,
